--- conflicted
+++ resolved
@@ -289,7 +289,7 @@
 	# Instead we need to set the filter both on the channel and on
 	# top level handlers to get the desired effect.
 
-	def __init__(self, logger, message):
+	def __init__(self, logger, message=None):
 		'''Constructor
 		@param logger: the logging channel name
 		@param message: can be a string, or a sequence of strings.
@@ -310,21 +310,14 @@
 			handler.removeFilter(self)
 
 	def filter(self, record):
-<<<<<<< HEAD
 		if record.name.startswith(self.logger):
 			msg = record.getMessage()
-			if isinstance(self.message, tuple):
+			if self.message is None:
+				return False
+			elif isinstance(self.message, tuple):
 				return not any(msg.startswith(m) for m in self.message)
 			else:
 				return not msg.startswith(self.message)
-=======
-		msg = record.getMessage()
-
-		if self.message is None:
-			return False
-		elif isinstance(self.message, tuple):
-			return not any(msg.startswith(m) for m in self.message)
->>>>>>> da43db67
 		else:
 			return True
 
