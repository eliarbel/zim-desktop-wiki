--- conflicted
+++ resolved
@@ -20,11 +20,7 @@
 The development planning is more or less managed using the [[https://github.com/zim-desktop-wiki/zim-desktop-wiki/issues|bug tracker]]
 
 ===== Patches =====
-<<<<<<< HEAD
 Please see our [[https://github.com/jaap-karssenberg/zim-desktop-wiki|GitHub repository]] for the latest development code. To submit patches please create your own branch and once done file a merge request.
-=======
-Please see our [[https://github.com/zim-desktop-wiki/zim-desktop-wiki|GitHub repository]] for the latest developement code. To submit patches please create your own branch and once done file a merge request.
->>>>>>> d7056354
 
 ===== Contact =====
 To join the zim mailing list you need to join the "[[https://launchpad.net/~zim-wiki|zim-wiki]]" team in launchpad. This mailing list is used for synchronizing releases and the occasional brainstorm session. But feel free to mail all your comments, questions and rants to me personally as well.