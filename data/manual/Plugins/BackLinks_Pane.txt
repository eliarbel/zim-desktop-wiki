Content-Type: text/x-zim-wiki
Wiki-Format: zim 0.4
Creation-Date: 2012-12-11T19:29:39+01:00

====== BackLinks Pane ======

This plugin adds an extra widget showing a list of pages linking to the current page.

**Dependencies:** This plugin has no additional dependencies.

===== Options =====
<<<<<<< HEAD
The option **Position in the window** determines in which side pane the browser is shown.

The option **Show BackLink count in title** determines whether the number of pages linking to the current page is shown in the widget's pane title. See [[Help:Links|Links]] for more details.

The option **Show full Page Names** determines which are shown: the pages' full names or their shorter relative names. A page's full name includes its full hierarchy path. See [[Help:Pages|Pages]] for more details.
=======
The option **Position in the window** determines on which side pane the browser is shown.
>>>>>>> 182b9fe0
<|MERGE_RESOLUTION|>--- conflicted
+++ resolved
@@ -9,12 +9,8 @@
 **Dependencies:** This plugin has no additional dependencies.
 
 ===== Options =====
-<<<<<<< HEAD
-The option **Position in the window** determines in which side pane the browser is shown.
+The option **Position in the window** determines on which side pane the browser is shown.
 
 The option **Show BackLink count in title** determines whether the number of pages linking to the current page is shown in the widget's pane title. See [[Help:Links|Links]] for more details.
 
-The option **Show full Page Names** determines which are shown: the pages' full names or their shorter relative names. A page's full name includes its full hierarchy path. See [[Help:Pages|Pages]] for more details.
-=======
-The option **Position in the window** determines on which side pane the browser is shown.
->>>>>>> 182b9fe0
+The option **Show full Page Names** determines which are shown: the pages' full names or their shorter relative names. A page's full name includes its full hierarchy path. See [[Help:Pages|Pages]] for more details.