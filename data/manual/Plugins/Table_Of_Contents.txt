Content-Type: text/x-zim-wiki
Wiki-Format: zim 0.4
Creation-Date: 2012-01-10T19:24:49+01:00

====== Table Of Contents ======

This plugin adds a widget with a Table Of Contents for the current page. It can be either in the side pane or "floating" on top of the page. The Table Of Contents gives an outline of all headings in the page, and allows modifying this outline (try the context menu).

**Dependencies:** This plugin has no additional dependencies.

===== Options =====
The option **Position in the window** determines in which side pane the table is shown.

Alternatively if the option **Show ToC as floating widget instead of in sidepane** is enabled the table is shown on top of the page view. If the table of contents is shown as a floating widget, it will only be visible when the current page has one or more headings. When the table of contents is empty, the floating widget is hidden.

By default the page title is not show in the table of contents (unless there are multiple title headings in the page). If the option **Show the page title heading in the ToC** is enabled the page title will always been shown in the table of contents.

<<<<<<< HEAD
The table of contents also shows horizontal lines as these are considered breaks between sections.
The option **Inlcude horizontal lines in the ToC** can be used to change this behavior.

=======
The option **Set ToC fontsize** allows to set the fontsize of the floating ToC. Set it to 0 to leave this unset. In this case the size of the ToC follows the global font-size.
>>>>>>> 73029479

===== Style =====

This plugin uses two widget names to allow CSS styling for the floating widget:

* zim-toc-widget: for the whole floating widget; default is to render a small border line
* zim-toc-head: for the top bar of the widget; default is to render a small border line at the bottom

See [[Help:Config Files]] for info on CSS styling<|MERGE_RESOLUTION|>--- conflicted
+++ resolved
@@ -15,13 +15,11 @@
 
 By default the page title is not show in the table of contents (unless there are multiple title headings in the page). If the option **Show the page title heading in the ToC** is enabled the page title will always been shown in the table of contents.
 
-<<<<<<< HEAD
 The table of contents also shows horizontal lines as these are considered breaks between sections.
-The option **Inlcude horizontal lines in the ToC** can be used to change this behavior.
+The option **Include horizontal lines in the ToC** can be used to change this behavior.
 
-=======
-The option **Set ToC fontsize** allows to set the fontsize of the floating ToC. Set it to 0 to leave this unset. In this case the size of the ToC follows the global font-size.
->>>>>>> 73029479
+The option **Set ToC fontsize** allows to set the fontsize of the floating ToC. Set it to 0 to leave this unset. In this case the size of the ToC follows the global font-size. (You may need to disable and re-enable the plugin to see the effect.)
+
 
 ===== Style =====
 
