--- conflicted
+++ resolved
@@ -29,16 +29,10 @@
 from zim.errors import Error, TrashNotSupportedError, TrashCancelledError
 from zim.environ import environ
 from zim.signals import DelayedCallback, SignalHandler
-<<<<<<< HEAD
 from zim.notebook import Notebook, NotebookInfo, Path, Page, build_notebook, encode_filename, LINK_DIR_BACKWARD, PageExistsError
 from zim.notebook.index import IndexNotFoundError
-=======
 from zim.actions import action, toggle_action, radio_action, radio_option, get_gtk_actiongroup, \
 	gtk_accelerator_preparse, gtk_accelerator_preparse_list
-from zim.notebook import Notebook, NotebookInfo, Path, Page, build_notebook
-from zim.stores import encode_filename
-from zim.index import LINK_DIR_BACKWARD
->>>>>>> 45b2820f
 from zim.config import data_file, data_dirs, ConfigDict, value_is_coord, ConfigManager
 from zim.plugins import PluginManager
 from zim.parsing import url_encode, url_decode, URL_ENCODE_DATA, is_win32_share_re, is_url_re, is_uri_re
@@ -478,7 +472,6 @@
 		else:
 			self.open_page_home()
 
-<<<<<<< HEAD
 		if not self.notebook.index.probably_uptodate:
 			# Show dialog, do fast foreground update
 			self.reload_index()
@@ -486,10 +479,7 @@
 			# Start a lightweight background check of the index
 			self.notebook.index.start_update()
 
-		self.mainwindow.pageview.grab_focus()
-=======
 		self._mainwindow.pageview.grab_focus()
->>>>>>> 45b2820f
 		gtk.main()
 
 	def check_notebook_needs_upgrade(self):
@@ -584,13 +574,8 @@
 			# Do not quit if page not saved
 			return False
 
-<<<<<<< HEAD
-		self.mainwindow.hide() # look more responsive
+		self._mainwindow.hide() # look more responsive
 		self.notebook.index.stop_update()
-=======
-		self.notebook.index.stop_updating() # XXX - avoid long wait
-		self._mainwindow.hide() # look more responsive
->>>>>>> 45b2820f
 		while gtk.events_pending():
 			gtk.main_iteration(block=False)
 
@@ -999,26 +984,13 @@
 		'''
 		path = self.notebook.pages.lookup_by_pagename(self.page)
 			# Force refresh "haschildren" ...
-		if not path.haschildren:
-<<<<<<< HEAD
-			return False
-=======
-			print 'HASCHILDREN still False'
->>>>>>> 45b2820f
-
-		record = self.history.get_child(path)
-		if not record is None:
-			self.open_page(record)
-		else:
-<<<<<<< HEAD
-			child = self.notebook.pages.get_next(path)
-			self.open_page(child)
-		return True
-=======
-			pages = list(self.notebook.index.list_pages(path))
-			if pages:
-				self.open_page(pages[0])
->>>>>>> 45b2820f
+		if path.haschildren:
+			record = self.history.get_child(path)
+			if not record is None:
+				self.open_page(record)
+			else:
+				child = self.notebook.pages.get_next(path)
+				self.open_page(child)
 
 	@action(_('_Previous in index'), accelerator='<alt>Page_Up', tooltip=_('Go to previous page')) # T: Menu item
 	def open_page_previous(self):
@@ -1749,12 +1721,8 @@
 		# TODO instead of spawn, include in this process
 		get_zim_application('--server', '--gui', self.notebook.uri).spawn()
 
-<<<<<<< HEAD
+	@action(_('Update Index'), readonly=False) # T: Menu item
 	def reload_index(self):
-=======
-	@action(_('Update Index'), readonly=False) # T: Menu item
-	def reload_index(self, flush=False):
->>>>>>> 45b2820f
 		'''Check the notebook for changes and update the index.
 		Shows an progressbar while updateing.
 		@returns: C{True} unless the user cancelled the update
@@ -2097,11 +2065,11 @@
 		frame.add(self.statusbar_backlinks_button)
 
 		index = self.ui.notebook.index
-		index.connect('start-update',
-			lambda o: self.statusbar.push(2, _('Updating index...')) )
-			# T: statusbar message
-		index.connect('end-update',
-			lambda o: self.statusbar.pop(2) )
+		#~ index.connect('start-update',
+			#~ lambda o: self.statusbar.push(2, _('Updating index...')) )
+			#~ # T: statusbar message
+		#~ index.connect('end-update',
+			#~ lambda o: self.statusbar.pop(2) )
 
 		# add a second statusbar widget - somehow the corner grip
 		# does not render properly after the pack_end for the first one
