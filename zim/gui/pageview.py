--- conflicted
+++ resolved
@@ -4165,7 +4165,6 @@
 	def show_word_count(self):
 		WordCountDialog(self).run()
 
-<<<<<<< HEAD
 	def insert_object(self, buffer, obj, interactive=False):
 		'''Inserts custom object to TextView & Textbuffer.
 		`obj` can be Element or CustomObjectClass instance.'''
@@ -4188,7 +4187,7 @@
 		widget = obj.get_widget()
 		self.view.add_child_at_anchor(widget, anchor)
 		widget.show_all()
-=======
+
 	def zoom_in(self):
 		self._zoom_increase_decrease_font_size( +1 )
 
@@ -4233,7 +4232,7 @@
 			self.view.modify_font(font)
 
 		self.style.write()
->>>>>>> ddd416f3
+
 
 # Need to register classes defining gobject signals
 gobject.type_register(PageView)
