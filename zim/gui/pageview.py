# -*- coding: utf-8 -*-

# Copyright 2008 Jaap Karssenberg <jaap.karssenberg@gmail.com>

'''This module contains the core of the interactive editor. It includes all
classes needed to display and edit a single page as well as related dialogs
like the dialogs to insert images, links etc.'''

from __future__ import with_statement

import logging

import gobject
import gtk
import pango
import re
import string
import datetime

import zim.fs
from zim.fs import *
from zim.errors import Error
from zim.notebook import Path, interwiki_link
from zim.parsing import link_type, Re, url_re
from zim.config import config_file
from zim.formats import get_format, \
	ParseTree, TreeBuilder, ParseTreeBuilder, \
	BULLET, CHECKED_BOX, UNCHECKED_BOX, XCHECKED_BOX
from zim.gui.widgets import ui_environment, \
	Dialog, FileDialog, ErrorDialog, \
	Button, IconButton, MenuButton, BrowserTreeView, InputEntry, \
	rotate_pixbuf
from zim.gui.applications import OpenWithMenu
from zim.gui.clipboard import Clipboard, \
	PARSETREE_ACCEPT_TARGETS, parsetree_from_selectiondata
from zim.objectmanager import ObjectManager, CustomObjectClass

logger = logging.getLogger('zim.gui.pageview')


STOCK_CHECKED_BOX = 'zim-checked-box'
STOCK_UNCHECKED_BOX = 'zim-unchecked-box'
STOCK_XCHECKED_BOX = 'zim-xchecked-box'

bullet_types = {
	CHECKED_BOX: STOCK_CHECKED_BOX,
	UNCHECKED_BOX: STOCK_UNCHECKED_BOX,
	XCHECKED_BOX: STOCK_XCHECKED_BOX,
}
# reverse dict
bullets = {}
for bullet in bullet_types:
	bullets[bullet_types[bullet]] = bullet

# E.g. Maemo devices have no hardware [] keys,
# so allow () to be used for the same purpose
autoformat_bullets = {
	'*': BULLET,
	'[]': UNCHECKED_BOX,
	'[*]': CHECKED_BOX,
	'[x]': XCHECKED_BOX,
	'()': UNCHECKED_BOX,
	'(*)': CHECKED_BOX,
	'(x)': XCHECKED_BOX,
}

BULLETS = (BULLET, UNCHECKED_BOX, CHECKED_BOX, XCHECKED_BOX)
CHECKBOXES = (UNCHECKED_BOX, CHECKED_BOX, XCHECKED_BOX)


# Check the (undocumented) list of constants in gtk.keysyms to see all names
KEYVALS_HOME = map(gtk.gdk.keyval_from_name, ('Home', 'KP_Home'))
KEYVALS_ENTER = map(gtk.gdk.keyval_from_name, ('Return', 'KP_Enter', 'ISO_Enter'))
KEYVALS_BACKSPACE = map(gtk.gdk.keyval_from_name, ('BackSpace',))
KEYVALS_TAB = map(gtk.gdk.keyval_from_name, ('Tab', 'KP_Tab'))
KEYVALS_LEFT_TAB = map(gtk.gdk.keyval_from_name, ('ISO_Left_Tab',))

#~ CHARS_END_OF_WORD = (' ', ')', '>', '.', '!', '?')
CHARS_END_OF_WORD = ('\t', ' ', ')', '>')
KEYVALS_END_OF_WORD = map(
	gtk.gdk.unicode_to_keyval, map(ord, CHARS_END_OF_WORD)) + KEYVALS_TAB

KEYVALS_ASTERISK = (
	gtk.gdk.unicode_to_keyval(ord('*')), gtk.gdk.keyval_from_name('KP_Multiply'))
KEYVALS_SLASH = (
	gtk.gdk.unicode_to_keyval(ord('/')), gtk.gdk.keyval_from_name('KP_Divide'))
KEYVALS_GT = (gtk.gdk.unicode_to_keyval(ord('>')),)
KEYVALS_SPACE = (gtk.gdk.unicode_to_keyval(ord(' ')),)

KEYVAL_ESC = gtk.gdk.keyval_from_name('Escape')

# States that influence keybindings - we use this to explicitly
# exclude other states. E.g. MOD2_MASK seems to be set when either
# numlock or fn keys are active, resulting in keybindings failing
KEYSTATES = (gtk.gdk.CONTROL_MASK, gtk.gdk.SHIFT_MASK, gtk.gdk.MOD1_MASK)

ui_actions = (
	# name, stock id, label, accelerator, tooltip, readonly
	('undo', 'gtk-undo', _('_Undo'), '<ctrl>Z', '', False), # T: Menu item
	('redo', 'gtk-redo', _('_Redo'), '<ctrl><shift>Z', '', False), # T: Menu item
	('cut', 'gtk-cut', _('Cu_t'), '<ctrl>X', '', False), # T: Menu item
	('copy', 'gtk-copy', _('_Copy'), '<ctrl>C', '', False), # T: Menu item
	('paste', 'gtk-paste', _('_Paste'), '<ctrl>V', '', False), # T: Menu item
	('delete', 'gtk-delete', _('_Delete'), '', '', False), # T: Menu item
	('toggle_checkbox', STOCK_CHECKED_BOX, _('Toggle Checkbox \'V\''), 'F12', '', False), # T: Menu item
	('xtoggle_checkbox', STOCK_XCHECKED_BOX, _('Toggle Checkbox \'X\''), '<shift>F12', '', False), # T: Menu item
	('edit_object', 'gtk-properties', _('_Edit Link or Object...'), '<ctrl>E', '', False), # T: Menu item
	('remove_link', None, _('_Remove Link'), '', '', False), # T: Menu item
	('insert_date', None, _('_Date and Time...'), '<ctrl>D', '', False), # T: Menu item
	('insert_image', None, _('_Image...'), '', '', False), # T: Menu item
	('insert_bullet_list', None, _('Bulle_t List'), '', '', False), # T: Menu item
	('insert_checkbox_list', None, _('Checkbo_x List'), '', '', False), # T: Menu item),
	('apply_format_bullet_list', None, _('Bulle_t List'), '', '', False), # T: Menu item),
	('apply_format_checkbox_list', None, _('Checkbo_x List'), '', '', False), # T: Menu item),
	('insert_text_from_file', None, _('Text From _File...'), '', '', False), # T: Menu item
	('insert_link', 'zim-link', _('_Link...'), '<ctrl>L', _('Insert Link'), False), # T: Menu item
	('clear_formatting', None, _('_Clear Formatting'), '<ctrl>9', '', False), # T: Menu item
	('show_find', 'gtk-find', _('_Find...'), '<ctrl>F', '', True), # T: Menu item
	('find_next', None, _('Find Ne_xt'), '<ctrl>G', '', True), # T: Menu item
	('find_previous', None, _('Find Pre_vious'), '<ctrl><shift>G', '', True), # T: Menu item
	('show_find_and_replace', 'gtk-find-and-replace', _('_Replace...'), '<ctrl>H', '', False), # T: Menu item
	('show_word_count', None, _('Word Count...'), '', '', True), # T: Menu item
	('zoom_in', 'gtk-zoom-in', _('_Zoom In'), '<ctrl>plus', '', True), # T: Menu item
	('zoom_out', 'gtk-zoom-out', _('Zoom _Out'), '<ctrl>minus', '', True), # T: Menu item
	('zoom_reset', 'gtk-zoom-100', _('_Normal Size'), '<ctrl>0', '', True), # T: Menu item to reset zoom
)

ui_format_actions = (
	# name, stock id, label, accelerator, tooltip
	('apply_format_h1', None, _('Heading _1'), '<ctrl>1', _('Heading 1')), # T: Menu item
	('apply_format_h2', None, _('Heading _2'), '<ctrl>2', _('Heading 2')), # T: Menu item
	('apply_format_h3', None, _('Heading _3'), '<ctrl>3', _('Heading 3')), # T: Menu item
	('apply_format_h4', None, _('Heading _4'), '<ctrl>4', _('Heading 4')), # T: Menu item
	('apply_format_h5', None, _('Heading _5'), '<ctrl>5', _('Heading 5')), # T: Menu item
	('apply_format_strong', 'gtk-bold', _('_Strong'), '<ctrl>B', _('Strong')), # T: Menu item
	('apply_format_emphasis', 'gtk-italic', _('_Emphasis'), '<ctrl>I', _('Emphasis')), # T: Menu item
	('apply_format_mark', 'gtk-underline', _('_Mark'), '<ctrl>U', _('Mark')), # T: Menu item
	('apply_format_strike', 'gtk-strikethrough', _('_Strike'), '<ctrl>K', _('Strike')), # T: Menu item
	('apply_format_sub', None, _('_Subscript'), '', _('_Subscript')), # T: Menu item
	('apply_format_sup', None, _('_Superscript'), '', _('_Superscript')), # T: Menu item
	('apply_format_code', None, _('_Verbatim'), '<ctrl>T', _('Verbatim')), # T: Menu item
)

ui_format_toggle_actions = (
	# name, stock id, label, accelerator, tooltip
	('toggle_format_strong', 'gtk-bold', _('_Strong'), '', _('Strong')),
	('toggle_format_emphasis', 'gtk-italic', _('_Emphasis'), '', _('Emphasis')),
	('toggle_format_mark', 'gtk-underline', _('_Mark'), '', _('Mark')),
	('toggle_format_strike', 'gtk-strikethrough', _('_Strike'), '', _('Strike')),
)

ui_preferences = (
	# key, type, category, label, default
	('follow_on_enter', 'bool', 'Interface',
		_('Use the <Enter> key to follow links\n(If disabled you can still use <Alt><Enter>)'), True),
		# T: option in preferences dialog
	('read_only_cursor', 'bool', 'Interface',
		_('Show the cursor also for pages that can not be edited'), False),
		# T: option in preferences dialog
	('autolink_camelcase', 'bool', 'Editing',
		_('Automatically turn "CamelCase" words into links'), True),
		# T: option in preferences dialog
	('autolink_files', 'bool', 'Editing',
		_('Automatically turn file paths into links'), True),
		# T: option in preferences dialog
	('autoselect', 'bool', 'Editing',
		_('Automatically select the current word when you apply formatting'), True),
		# T: option in preferences dialog
	('unindent_on_backspace', 'bool', 'Editing',
		_('Unindent on <BackSpace>\n(If disabled you can still use <Shift><Tab>)'), True),
		# T: option in preferences dialog
	('cycle_checkbox_type', 'bool', 'Editing',
		_('Repeated clicking a checkbox cyles through the checkbox states'), True),
		# T: option in preferences dialog
	('recursive_indentlist', 'bool', 'Editing',
		_('(Un-)Indenting a list item also change any sub-items'), True),
		# T: option in preferences dialog
	('recursive_checklist', 'bool', 'Editing',
		_('Checking a checkbox also change any sub-items'), False),
		# T: option in preferences dialog
	('auto_reformat', 'bool', 'Editing',
		_('Reformat wiki markup on the fly'), False),
		# T: option in preferences dialog
	('copy_format', 'choice', 'Editing',
		_('Default format for copying text to the clipboard'), 'Text', ('Text', 'Wiki')),
		# T: option in preferences dialog
)

if ui_environment['platform'] == 'maemo':
	# Manipulate preferences with Maemo specific settings
	ui_preferences = list(ui_preferences)
	for i in range(len(ui_preferences)):
		if ui_preferences[i][0] == 'follow_on_enter':
			ui_preferences[i] = \
				('follow_on_enter', 'bool', None, None, True)
				# There is no ALT key on maemo devices
		elif ui_preferences[i][0] == 'unindent_on_backspace':
			ui_preferences[i] = \
				('unindent_on_backspace', 'bool', None, None, True)
				# There is no hardware TAB key on maemo devices
	ui_preferences = tuple(ui_preferences)


_is_zim_tag = lambda tag: hasattr(tag, 'zim_type')
_is_indent_tag = lambda tag: _is_zim_tag(tag) and tag.zim_type == 'indent'
_is_not_indent_tag = lambda tag: _is_zim_tag(tag) and tag.zim_type != 'indent'
_is_heading_tag = lambda tag: hasattr(tag, 'zim_tag') and tag.zim_tag == 'h'
_is_pre_tag = lambda tag: hasattr(tag, 'zim_tag') and tag.zim_tag == 'pre'
_is_line_based_tag = lambda tag: _is_indent_tag(tag) or _is_heading_tag(tag) or _is_pre_tag(tag)
_is_not_line_based_tag = lambda tag: not _is_line_based_tag(tag)
_is_style_tag = lambda tag: _is_zim_tag(tag) and tag.zim_type == 'style'
_is_not_style_tag = lambda tag: not (_is_zim_tag(tag) and tag.zim_type == 'style')
_is_link_tag = lambda tag: _is_zim_tag(tag) and tag.zim_type == 'link'
_is_not_link_tag = lambda tag: not (_is_zim_tag(tag) and tag.zim_type == 'link')
_is_tag_tag = lambda tag: _is_zim_tag(tag) and tag.zim_type == 'tag'
_is_not_tag_tag = lambda tag: not (_is_zim_tag(tag) and tag.zim_type == 'tag')

PIXBUF_CHR = u'\uFFFC'

# Regexes used for autoformatting
heading_re = Re(r'^(={2,7})\s*(.*)\s*(\1)?$')
page_re = Re(r'''(
	  [\w\.\-\(\)]*(?: :[\w\.\-\(\)]{2,} )+:?
	| \+\w[\w\.\-\(\)]+(?: :[\w\.\-\(\)]{2,} )*:?
)$''', re.X | re.U) # e.g. namespace:page or +subpage, but not word without ':' or '+'
interwiki_re = Re(r'\w[\w\+\-\.]+\?\w\S+$', re.U) # name?page, where page can be any url style
file_re = Re(r'''(
	  ~/[^/\s]
	| ~[^/\s]*/
	| \.\.?/
	| /[^/\s]
)\S*$''', re.X | re.U) # ~xxx/ or ~name/xxx or ../xxx  or ./xxx  or /xxx

markup_re = {'style-strong' : Re(r'(\*{2})(.*)\1'),
	'style-emphasis' : Re(r'(\/{2})(.*)\1'),
	'style-mark' : Re(r'(_{2})(.*)\1'),
	'style-pre' : Re(r'(\'{2})(.*)\1'),
	'style-strike' : Re(r'(~{2})(.*)\1')}

tag_re = Re(r'^(@\w+)$')

# These sets adjust to the current locale - so not same as "[a-z]" ..
# Must be kidding - no classes for this in the regex engine !?
_classes = {
	'upper': string.uppercase,
	'lower': string.lowercase,
	'letters': string.letters
}
camelcase_re = Re(r'[%(upper)s]+[%(lower)s]+[%(upper)s]+\w*$' % _classes)
twoletter_re = re.compile(r'[%(letters)s]{2}' % _classes)
del _classes


class UserActionContext(object):
	'''Class used for the TextBuffer.user_action attribute.
	This allows syntax like:

		with buffer.user_action:
			buffer.insert(...)

	instead off:

		buffer.begin_user_action()
		buffer.insert(...)
		buffer.end_user_action()
	'''

	def __init__(self, buffer):
		self.buffer = buffer

	def __enter__(self):
		self.buffer.begin_user_action()

	def __exit__(self, *a):
		self.buffer.end_user_action()


class SaveCursorContext(object):
	'''Class used by TextBuffer.tmp_cursor().
	This allows syntax like:

		with buffer.tmp_cursor(iter):
			# some manipulation using iter as cursor position

		# old cursor position restored

	Basically it keeps a mark for the old cursor and restores it
	after exiting the context.
	'''

	def __init__(self, buffer, iter=None):
		self.buffer = buffer
		self.iter = iter
		self.mark = None

	def __enter__(self):
		buffer = self.buffer
		cursor = buffer.get_iter_at_mark(buffer.get_insert())
		self.mark = buffer.create_mark(None, cursor, left_gravity=True)
		if self.iter:
			buffer.place_cursor(self.iter)

	def __exit__(self, *a):
		buffer = self.buffer
		iter = buffer.get_iter_at_mark(self.mark)
		buffer.place_cursor(iter)
		buffer.delete_mark(self.mark)


class TextBuffer(gtk.TextBuffer):
	'''Zim subclass of gtk.TextBuffer.

	This class manages the contents of a TextView widget. It can load a zim
	parsetree and after editing return a new parsetree. It manages images,
	links, bullet lists etc.

	The styles supported are given in the dict 'tag_styles'. These map to
	like named TextTags. For links anonymous TextTags are used. Not all tags
	are styles though, e.g. gtkspell uses it's own tags and tags may also
	be used to highlight search results etc.

	As far as this class is concerned bullet and checkbox lists are just
	a number of lines that start with a bullet (checkboxes are also
	considered bullets) and that may have an indenting. There is some
	logic to keep list formatting nice but it only applies to one line
	at a time. For functionality affecting a list as a whole see the
	TextBufferList class.

	Signals:
		* begin-insert-tree ()
		  Emitted at the begin of a complex insert
		* end-insert-tree ()
		  Emitted at the end of a complex insert
		* inserted-tree (start, end, tree, interactive)
		  Gives inserted tree after inserting it
		* textstyle-changed (style)
		  Emitted when textstyle at the cursor changes
		* clear ()
		  emitted to clear the whole buffer before destruction
		* undo-save-cursor (iter)
		  emitted in some specific case where the undo stack should
		  lock the current cursor position
		* insert-object (object element) - request inserting of custom
			object
	'''

	# We rely on the priority of gtk TextTags to sort links before styles,
	# and styles before indenting. Since styles are initialized on init,
	# while indenting tags are created when needed, indenting tags always
	# have the higher priority. By explicitly lowering the priority of new
	# link tags to zero we keep those tags on the lower endof the scale.


	# define signals we want to use - (closure type, return type and arg types)
	__gsignals__ = {
		'insert-text': 'override',
		'begin-insert-tree': (gobject.SIGNAL_RUN_LAST, None, ()),
		'end-insert-tree': (gobject.SIGNAL_RUN_LAST, None, ()),
		'inserted-tree': (gobject.SIGNAL_RUN_LAST, None, (object, object, object, object)),
		'textstyle-changed': (gobject.SIGNAL_RUN_LAST, None, (object,)),
		'clear': (gobject.SIGNAL_RUN_LAST, None, ()),
		'undo-save-cursor': (gobject.SIGNAL_RUN_LAST, None, (object,)),
		'insert-object': (gobject.SIGNAL_RUN_LAST, None, (object,)),
	}

	# style attributes
	pixels_indent = 30

	# text tags supported by the editor and default stylesheet
	tag_styles = {
		'h1': {'weight': pango.WEIGHT_BOLD, 'scale': 1.15**4},
		'h2': {'weight': pango.WEIGHT_BOLD, 'scale': 1.15**3},
		'h3': {'weight': pango.WEIGHT_BOLD, 'scale': 1.15**2},
		'h4': {'weight': pango.WEIGHT_ULTRABOLD, 'scale': 1.15},
		'h5': {'weight': pango.WEIGHT_BOLD, 'scale': 1.15, 'style': 'italic'},
		'h6': {'weight': pango.WEIGHT_BOLD, 'scale': 1.15},
		'emphasis': {'style': 'italic'},
		'strong': {'weight': pango.WEIGHT_BOLD},
		'mark': {'background': 'yellow'},
		'strike': {'strikethrough': 'true', 'foreground': 'grey'},
		'code': {'family': 'monospace'},
		'pre': {'family': 'monospace', 'wrap-mode': 'none'},
		'sub': {'rise': -3500, 'scale':0.7},
		'sup': {'rise': 7500, 'scale':0.7},
		'link': {'foreground': 'blue'},
		'tag': {'foreground': '#ce5c00'},
		'indent': {},
		'bullet-list': {},
		'unchecked-checkbox': {},
		'checked-checkbox': {},
		'xchecked-checkbox': {},
		'find-highlight': {'background': 'orange'},
	}
	static_style_tags = (
		'h1', 'h2', 'h3', 'h4', 'h5', 'h6',
		'emphasis', 'strong', 'mark', 'strike',
		'code', 'pre',
		'sub', 'sup'
	)

	# possible attributes for styles in tag_styles
	tag_attributes = set( (
		'weight', 'scale', 'style', 'background', 'foreground', 'strikethrough',
		'family', 'wrap-mode', 'indent', 'underline'
	) )

	def __init__(self, notebook=None, page=None):
		gtk.TextBuffer.__init__(self)
		self.notebook = notebook
		self.page = page
		self._insert_tree_in_progress = False
		self.user_action = UserActionContext(self)
		self.finder = TextFinder(self)

		for name in self.static_style_tags:
			tag = self.create_tag('style-'+name, **self.tag_styles[name])
			tag.zim_type = 'style'
			if name in ('h1', 'h2', 'h3', 'h4', 'h5', 'h6'):
				# This is needed to get proper output in get_parse_tree
				tag.zim_tag = 'h'
				tag.zim_attrib = {'level': int(name[1])}
			else:
				tag.zim_tag = name
				tag.zim_attrib = None

		self._editmode_tags = ()

		#~ import sys
		#~ for s in (
			#~ 'apply-tag', 'remove-tag',
			#~ 'delete-range', 'insert-pixbuf', 'insert-text',
			#~ 'mark-deleted', 'mark-set'
			#~ 'changed', , 'modified-changed',
		#~ ):
			#~ self.connect(s, lambda *a: sys.stderr.write('>>> %s\n' % a[-1]), s)

	def clear(self):
		'''Clear all content from the buffer'''
		self.emit('clear')

	def do_clear(self):
		self._editmode_tags = []
		self.delete(*self.get_bounds())

	def get_insert_iter(self):
		return self.get_iter_at_mark(self.get_insert())

	def tmp_cursor(self, iter=None):
		'''Returns a SaveCursorContext object'''
		return SaveCursorContext(self, iter)

	def set_parsetree(self, tree):
		'''Load a new ParseTree in the buffer, first flushes existing content'''
		self.clear()
		try:
			self.insert_parsetree_at_cursor(tree)
		except:
			# Prevent auto-save to kick in at any cost
			self.set_modified(False)
			raise
		else:
			self.set_modified(False)

	def insert_parsetree(self, iter, tree, interactive=False):
		'''Insert a ParseTree within the existing buffer at iter.

		The boolean 'interactive' determines how current state in
		the buffer is handled. If not interactive we break any existing
		tags and insert the tree, otherwise we insert using the
		formatting tags that that are present at iter.
		'''
		with self.tmp_cursor(iter):
			self.insert_parsetree_at_cursor(tree, interactive)

	def insert_parsetree_at_cursor(self, tree, interactive=False):
		'''Like insert_parsetree() but inserts at the cursor'''
		#~ print 'INSERT AT CURSOR', tree.tostring()

		# Check tree
		root = tree.getroot()
		assert root.tag == 'zim-tree'
		raw = root.attrib.get('raw')
		if isinstance(raw, basestring):
			raw = (raw != 'False')

		# Check if we are at a bullet or checkbox line
		iter = self.get_iter_at_mark(self.get_insert())
		if not raw and iter.starts_line() \
		and not tree.get_ends_with_newline():
			bullet = self._get_bullet_at_iter(iter)
			if bullet:
				self._iter_forward_past_bullet(iter, bullet)
				self.place_cursor(iter)

		# Prepare
		startoffset = iter.get_offset()
		if not interactive:
			self._editmode_tags = ()
		tree.decode_urls()

		# Actual insert
		modified = self.get_modified()
		try:
			self.emit('begin-insert-tree')
			if root.text:
				self.insert_at_cursor(root.text)
			self._insert_element_children(root, raw=raw)
		except:
			# Try to recover buffer state before raising
			self.update_editmode()
			startiter = self.get_iter_at_offset(startoffset)
			enditer = self.get_iter_at_mark(self.get_insert())
			self.delete(startiter, enditer)
			self.set_modified(modified)
			self.emit('end-insert-tree')
			raise
		else:
			# Signal the tree that was inserted
			self.update_editmode()
			startiter = self.get_iter_at_offset(startoffset)
			enditer = self.get_iter_at_mark(self.get_insert())
			self.emit('end-insert-tree')
			self.emit('inserted-tree', startiter, enditer, tree, interactive)

	def do_begin_insert_tree(self):
		self._insert_tree_in_progress = True

	def do_end_insert_tree(self):
		self._insert_tree_in_progress = False
		self.emit('textstyle-changed', self.get_textstyle())
			# emitting textstyle-changed is skipped while loading the tree

	def _insert_element_children(self, node, list_level=-1, raw=False):
		# FIXME should load list_level from cursor position
		#~ list_level = get_indent --- with bullets at indent 0 this is not bullet proof...

		def set_indent(level, bullet=None):
			# Need special set_indent() function here because the normal
			# function affects the whole line. THis has unwanted side
			# effects when we e.g. paste a multi-line tree in the
			# middle of a indented line.
			# In contrast to the normal set_indent we treat level=None
			# and level=0 as different cases.
			self._editmode_tags = filter(_is_not_indent_tag, self._editmode_tags)
			if level is None:
				return # Nothing more to do

			iter = self.get_insert_iter()
			if not iter.starts_line():
				# Check existing indent - may have bullet type while we have not
				tags = filter(_is_indent_tag, self.iter_get_zim_tags(iter))
				assert len(tags) <= 1, 'BUG: overlapping indent tags'
				if tags and int(tags[0].zim_attrib['indent']) == level:
					self._editmode_tags += (tags[0],)
					return # Re-use tag

			tag = self._get_indent_tag(level, bullet)
			self._editmode_tags += (tag,)

		def force_line_start():
			# Inserts a newline if we are not at the beginning of a line
			# makes pasting a tree halfway in a line more sane
			if not raw:
				iter = self.get_iter_at_mark( self.get_insert() )
				if not iter.starts_line():
					self.insert_at_cursor('\n')

		for element in node.getchildren():
			if element.tag in ('p', 'div'):
				# No force line start here on purpose
				if 'indent' in element.attrib:
					set_indent(int(element.attrib['indent']))
				else:
					set_indent(None)

				if element.text:
					self.insert_at_cursor(element.text)

				self._insert_element_children(element, list_level=list_level, raw=raw) # recurs

				set_indent(None)
			elif element.tag == 'ul':
				if 'indent' in element.attrib:
					indent = int(element.attrib['indent'])
					self._insert_element_children(element, list_level=indent, raw=raw) # recurs
				else:
					self._insert_element_children(element, list_level=list_level+1, raw=raw) # recurs

				set_indent(None)
			elif element.tag == 'li':
				force_line_start()

				if list_level < 0:
					list_level = 0 # We skipped the <ul> - raw tree ?
				if 'indent' in element.attrib:
					list_level = int(element.attrib['indent'])

				if 'bullet' in element.attrib and element.attrib['bullet'] != '*':
					bullet = element.attrib['bullet']
				else:
					bullet = BULLET # default to '*'

				set_indent(list_level, bullet)
				self._insert_bullet_at_cursor(bullet, raw=raw)

				if element.text:
					self.insert_at_cursor(element.text)

				self._insert_element_children(element, list_level=list_level, raw=raw) # recurs
				set_indent(None)

				if not raw:
					self.insert_at_cursor('\n')

			elif element.tag == 'link':
				self.set_textstyle(None) # Needed for interactive insert tree after paste
				self.insert_link_at_cursor(element.text, **element.attrib)
			elif element.tag == 'tag':
				self.set_textstyle(None) # Needed for interactive insert tree after paste
				self.insert_tag_at_cursor(element.text, **element.attrib)
			elif element.tag == 'img':
				file = element.attrib['_src_file']
				self.insert_image_at_cursor(file, alt=element.text, **element.attrib)
			elif element.tag == 'pre':
				if 'indent' in element.attrib:
					set_indent(int(element.attrib['indent']))
				self.set_textstyle(element.tag)
				if element.text:
					self.insert_at_cursor(element.text)
				self.set_textstyle(None)
				set_indent(None)
			elif element.tag == 'object':
				self.emit('insert-object', element)
			else:
				# Text styles
				if element.tag == 'h':
					force_line_start()
					tag = 'h'+str(element.attrib['level'])
					self.set_textstyle(tag)
				elif element.tag in self.static_style_tags:
					self.set_textstyle(element.tag)
				else:
					logger.debug("Unknown tag : %s, %s, %s", element.tag,
								element.attrib, element.text)
					assert False, 'Unknown tag: %s' % element.tag

				if element.text:
					self.insert_at_cursor(element.text)
				self.set_textstyle(None)

			if element.tail:
				self.insert_at_cursor(element.tail)

	def insert_link(self, iter, text, href, **attrib):
		'''Insert a link into the buffer at iter'''
		with self.tmp_cursor(iter):
			self.insert_link_at_cursor(text, href, **attrib)

	def insert_link_at_cursor(self, text, href=None, **attrib):
		'''Like insert_link() but inserts at the cursor'''
		tag = self.create_link_tag(text, href, **attrib)
		self._editmode_tags = \
			filter(_is_not_link_tag,
				filter(_is_not_style_tag, self._editmode_tags) ) + (tag,)
		self.insert_at_cursor(text)
		self._editmode_tags = self._editmode_tags[:-1]

	def create_link_tag(self, text, href, **attrib):
		if isinstance(href, File):
			href = href.uri
		assert isinstance(href, basestring)

		tag = self.create_tag(None, **self.tag_styles['link'])
		tag.set_priority(0) # force links to be below styles
		tag.zim_type = 'link'
		tag.zim_tag = 'link'
		tag.zim_attrib = attrib
		if href == text:
			tag.zim_attrib['href'] = None
		else:
			tag.zim_attrib['href'] = href
		return tag

	def get_link_tag(self, iter):
		# Explicitly left gravity, otherwise position behind the link
		# would also be considered part of the link. Position before the
		# link is included here.
		for tag in iter.get_tags():
			if hasattr(tag, 'zim_type') and tag.zim_type == 'link':
				return tag
		else:
			return None

	def get_link_data(self, iter):
		'''Returns the dict with link properties for a link at iter.
		Fails silently and returns None when there is no link at iter.
		'''
		tag = self.get_link_tag(iter)

		if tag:
			link = tag.zim_attrib.copy()
			if link['href'] is None:
				# Copy text content as href
				start = iter.copy()
				if not start.begins_tag(tag):
					start.backward_to_tag_toggle(tag)
				end = iter.copy()
				if not end.ends_tag(tag):
					end.forward_to_tag_toggle(tag)
				link['href'] = start.get_text(end)
			return link
		else:
			return None

	def insert_tag(self, iter, text, **attrib):
		'''Insert a tag into the buffer at iter'''
		with self.tmp_cursor(iter):
			self.insert_tag_at_cursor(text, **attrib)

	def insert_tag_at_cursor(self, text, **attrib):
		'''Like insert_tag() but inserts at the cursor'''
		tag = self.create_tag_tag(text, **attrib)
		self._editmode_tags = \
			filter(_is_not_tag_tag,
				filter(_is_not_style_tag, self._editmode_tags) ) + (tag,)
		self.insert_at_cursor(text)
		self._editmode_tags = self._editmode_tags[:-1]

	def create_tag_tag(self, text, **attrib):
		tag = self.create_tag(None, **self.tag_styles['tag'])
		tag.set_priority(0) # force tags to be below styles
		tag.zim_type = 'tag'
		tag.zim_tag = 'tag'
		tag.zim_attrib = attrib
		tag.zim_attrib['name'] = None
		return tag

	def get_tag_tag(self, iter):
		# Explicitly left gravity, otherwise position behind the tag
		# would also be considered part of the tag. Position before the
		# tag is included here.
		for tag in iter.get_tags():
			if hasattr(tag, 'zim_type') and tag.zim_type == 'tag':
				return tag
		else:
			return None

	def get_tag_data(self, iter):
		'''Returns the dict with tag properties for a tag at iter.
		Fails silently and returns None when there is no tag at iter.
		'''
		tag = self.get_tag_tag(iter)

		if tag:
			attrib = tag.zim_attrib.copy()
			# Copy text content as name
			start = iter.copy()
			if not start.begins_tag(tag):
				start.backward_to_tag_toggle(tag)
			end = iter.copy()
			if not end.ends_tag(tag):
				end.forward_to_tag_toggle(tag)
			attrib['name'] = start.get_text(end)[1:].strip()
			return attrib
		else:
			return None

	def insert_image(self, iter, file, src, **attrib):
		'''Insert an image linked to file 'file' but showing 'src' as link to
		the user.
		'''
		#~ If there is a property 'alt' in attrib we try to set a tooltip.
		#~ '''
		if isinstance(file, basestring):
			file = File(file)
		try:
			if 'width' in attrib or 'height' in attrib:
				w = int(attrib.get('width', -1))
				h = int(attrib.get('height', -1))
				pixbuf = gtk.gdk.pixbuf_new_from_file_at_size(file.path, w, h)
			else:
				pixbuf = gtk.gdk.pixbuf_new_from_file(file.path)
			pixbuf = rotate_pixbuf(pixbuf)
		except:
			#~ logger.exception('Could not load image: %s', file)
			logger.warn('No such image: %s', file)
			widget = gtk.HBox() # Need *some* widget here...
			pixbuf = widget.render_icon(gtk.STOCK_MISSING_IMAGE, gtk.ICON_SIZE_DIALOG)
			pixbuf = pixbuf.copy() # need unique instance to set zim_attrib

		pixbuf.zim_type = 'image'
		pixbuf.zim_attrib = attrib
		pixbuf.zim_attrib['src'] = src
		pixbuf.zim_attrib['_src_file'] = file
		self.insert_pixbuf(iter, pixbuf)

	def insert_image_at_cursor(self, file, src, **attrib):
		iter = self.get_iter_at_mark(self.get_insert())
		self.insert_image(iter, file, src, **attrib)

	def get_image_data(self, iter):
		'''Returns data for a zim image at iter or None'''
		pixbuf = iter.get_pixbuf()
		if pixbuf and hasattr(pixbuf, 'zim_type') and pixbuf.zim_type == 'image':
			return pixbuf.zim_attrib.copy()
		else:
			return None

	def set_bullet(self, line, bullet):
		'''Sets the bullet type for a line, deleting the current bullet
		if any. Set bullet 'None' to remove any bullet at this line.
		'''
		iter = self.get_iter_at_line(line)
		with self.tmp_cursor():
			with self.user_action:
				bound = iter.copy()
				self.iter_forward_past_bullet(bound)
				self.delete(iter, bound)
				# Will trigger do_delete_range, which will update indent tag

				if not bullet is None:
					with self.tmp_cursor(iter):
						self._insert_bullet_at_cursor(bullet)

				self.update_indent(line, bullet)

	def _insert_bullet_at_cursor(self, bullet, raw=False):
		'''Insert a bullet plus a space at the cursor position.
		If 'raw' is True the space will be omitted and the check that
		cursor position must be at the start of a line will not be
		enforced.

		External interface should use set_bullet(line, bullet)
		instead of calling this method directly.
		'''
		assert bullet in BULLETS
		if not raw:
			insert = self.get_insert_iter()
			assert insert.starts_line(), 'BUG: bullet not at line start'

			if not filter(_is_indent_tag, self._editmode_tags):
				# Without indent get_parsetree will not recognize
				# the icon as a bullet item. This will mess up
				# undo stack. If 'raw' we assume indent tag is set
				# already.
				tag = self._get_indent_tag(0, bullet)
				self._editmode_tags = self._editmode_tags + (tag,)

		with self.user_action:
			if bullet == BULLET:
				if raw:
					self.insert_at_cursor(u'\u2022')
				else:
					self.insert_at_cursor(u'\u2022 ')
			else:
				# Insert icon
				stock = bullet_types[bullet]
				widget = gtk.HBox() # Need *some* widget here...
				pixbuf = widget.render_icon(stock, gtk.ICON_SIZE_MENU)
				if pixbuf is None:
					logger.warn('Could not find icon: %s', stock)
					pixbuf = widget.render_icon(gtk.STOCK_MISSING_IMAGE, gtk.ICON_SIZE_MENU)
				pixbuf.zim_type = 'icon'
				pixbuf.zim_attrib = {'stock': stock}
				self.insert_pixbuf(self.get_insert_iter(), pixbuf)

				if not raw:
					self.insert_at_cursor(' ')

	def set_textstyle(self, name):
		'''Sets the current text style. This style will be applied
		to text inserted at the cursor. Use 'set_textstyle(None)' to
		reset to normal text.
		'''
		self._editmode_tags = filter(_is_not_style_tag, self._editmode_tags)

		if not name is None:
			tag = self.get_tag_table().lookup('style-'+name)
			if _is_heading_tag(tag):
				self._editmode_tags = \
					filter(_is_not_indent_tag, self._editmode_tags)
			self._editmode_tags = self._editmode_tags + (tag,)

		if not self._insert_tree_in_progress:
			self.emit('textstyle-changed', name)

	def get_textstyle(self):
		'''Returns current text style.'''
		tags = filter(_is_style_tag, self._editmode_tags)
		if tags:
			assert len(tags) == 1, 'BUG: can not have multiple text styles'
			return tags[0].get_property('name')[6:] # len('style-') == 6
		else:
			return None

	def update_editmode(self, force=False):
		'''Updates the textstyle and indent state.
		Triggered automatically when moving the cursor.
		'''
		bounds = self.get_selection_bounds()
		if bounds:
			# For selection we set editmode based on the whole range
			tags = []
			for tag in filter(_is_zim_tag, bounds[0].get_tags()):
				if self.whole_range_has_tag(tag, *bounds):
					tags.append(tag)
		else:
			# Otherwise base editmode on cursor position
			iter = self.get_insert_iter()
			tags = self.iter_get_zim_tags(iter)

		tags = tuple(tags)
		if not tags == self._editmode_tags:
			#~ print '>', [(t.zim_type, t.get_property('name')) for t in tags]
			self._editmode_tags = tags
			for tag in tags:
				if tag.zim_type == 'style':
					name = tag.get_property('name')[6:]
					self.emit('textstyle-changed', name)
					break
			else:
				self.emit('textstyle-changed', None)

	def iter_get_zim_tags(self, iter):
		'''Like gtk.TextIter.get_tags() but only returns our own tags and
		assumes inline tags (like 'strong', 'emphasis' etc.) have "left gravity"
		(which means that you copy formatting ending to the left of you but not
		formatting starting to the right of you). For "line based" tags
		(like 'indent', 'h', 'pre') some additional logic is used to keep them
		consistent on a line (so at the start of the line, we do copy formatting
		starting to the left of us for these tags) and not inadvertently copy
		formatting from the previous line.

		This method is used to determine which tags should be applied to newly
		inserted text at 'iter'.
		'''
		# Current logic works without additional indent set in do_end_of_line due to
		# the fact that the "\n" also caries formatting. So putting a new \n at the end
		# of e.g. an indented line will result in two indent formatted \n characters.
		# The start of the new line is in between and has continuous indent formatting.
		start_tags = filter(_is_zim_tag, iter.get_toggled_tags(True))
		tags = filter(_is_zim_tag, iter.get_tags())
		for tag in start_tags:
			if tag in tags:
				tags.remove(tag)
		end_tags = filter(_is_zim_tag, iter.get_toggled_tags(False))
		# So now we have 3 separate sets with tags ending here, starting here
		# and being continuous here. Result will be continuous tags and ending tags
		# but logic for line based tags can mix in tags starting here and filter out
		# tags ending here.

		if iter.starts_line():
			# Force only use tags from the right in order to prevent tag from previous
			# line "spilling over", allow starting tags to be used to prevent breaking
			# a line based tag on this line (e.g. type at start of heading should be
			# formatted as heading)
			tags += filter(_is_line_based_tag, start_tags)
			tags += filter(_is_not_line_based_tag, end_tags)
		elif iter.ends_line():
			# Force only use tags from the left in order to prevent tag from next
			# line "spilling over" (should not happen, since \n after end of line is
			# still formatted with same line based tag as rest of line, but handled
			# anyway to be robust to edge cases)
			tags += end_tags
		else:
			# Take any tag from left or right, with left taking precendence
			# HACK: We assume line based tags are mutually exclusive
			#       if this assumption breaks down need to check by tag type
			tags += end_tags
			if not filter(_is_line_based_tag, tags):
				tags += filter(_is_line_based_tag, start_tags)

		tags.sort(key=lambda tag: tag.get_priority())
		return tags

	def toggle_textstyle(self, name, interactive=False):
		'''If there is a selection toggle the text style of the selection,
		otherwise toggle the text style of the cursor.

		For selections we remove the tag if the whole range had the
		tag. If some part of the range does not have the tag we apply
		the tag. This is needed to be consistent with the format button
		behavior if a single tag applies to any range.
		'''
		if not self.get_has_selection():
			if name == self.get_textstyle():
				self.set_textstyle(None)
			else:
				self.set_textstyle(name)
		else:
			if interactive:
				self.emit('begin-user-action')
			start, end = self.get_selection_bounds()
			if name == 'code':
				text = start.get_text(end)
				if '\n' in text:
					name = 'pre'
			tag = self.get_tag_table().lookup('style-'+name)
			had_tag = self.whole_range_has_tag(tag, start, end)
			self.remove_textstyle_tags(start, end)
			if not had_tag:
				self.apply_tag(tag, start, end)
			self.set_modified(True)
			if interactive:
				self.emit('end-user-action')

			self.update_editmode()

	def whole_range_has_tag(self, tag, start, end):
		'''Check if a certain tag is applied to the whole range or not.'''
		if tag in start.get_tags() \
		and tag in self.iter_get_zim_tags(end):
			iter = start.copy()
			if iter.forward_to_tag_toggle(tag):
				return iter.compare(end) >= 0
			else:
				return True
		else:
			return False

	def range_has_tag(self, tag, start, end):
		'''Check if a certain tag appears anywhere in a certain range'''
		# test right gravity for start iter, but left gravity for end iter
		if tag in start.get_tags() \
		or tag in self.iter_get_zim_tags(end):
			return True
		else:
			iter = start.copy()
			if iter.forward_to_tag_toggle(tag):
				return iter.compare(end) < 0
			else:
				return False

 	def range_has_tags(self, func, start, end):
		'''Like range_has_tag() but uses a function to check for
		multiple tags.
		'''
		# test right gravity for start iter, but left gravity for end iter
		if any(filter(func, start.get_tags())) \
		or any(filter(func, self.iter_get_zim_tags(end))):
			return True
		else:
			iter = start.copy()
			iter.forward_to_tag_toggle(None)
			while iter.compare(end) == -1:
				if any(filter(func, iter.get_tags())):
					return True

				if not iter.forward_to_tag_toggle(None):
					return False

			return False

	def remove_textstyle_tags(self, start, end):
		'''Removes all textstyle tags from a range'''
		# Also remove links until we support links nested in tags
		self.smart_remove_tags(_is_style_tag, start, end)
		self.smart_remove_tags(_is_link_tag, start, end)
		self.update_editmode()

	def smart_remove_tags(self, func, start, end):
		'''This method removes tags over a range based on a function to test if a
		tag needs to be removed or not. This is needed because directly calling
		remove_tag() without knowing if a tag was present or not will trigger the
		UndoStackManager to assume the tag was there.
		'''
		with self.user_action:
			iter = start.copy()
			while iter.compare(end) == -1:
				for tag in filter(func, iter.get_tags()):
					bound = iter.copy()
					bound.forward_to_tag_toggle(tag)
					if not bound.compare(end) == -1:
						bound = end.copy()
					self.remove_tag(tag, iter, bound)
					self.set_modified(True)

				if not iter.forward_to_tag_toggle(None):
					break

	def get_indent_at_cursor(self):
		'''Returns the indent level at the cursor'''
		iter = self.get_iter_at_mark(self.get_insert())
		return self.get_indent(iter.get_line())

	def get_indent(self, line):
		'''Returns the indent level for a line'''
		iter = self.get_iter_at_line(line)
		tags = filter(_is_indent_tag, iter.get_tags())
		if tags:
			assert len(tags) == 1, 'BUG: overlapping indent tags'
			return int( tags[0].zim_attrib['indent'] )
		else:
			return 0

	def _get_indent_tag(self, level, bullet=None):
		name = 'indent-%i' % level
		if bullet:
			name += '-' + bullet
		tag = self.get_tag_table().lookup(name)
		if tag is None:
			if bullet:
				if bullet == BULLET: stylename = 'bullet-list'
				elif bullet == CHECKED_BOX: stylename = 'checked-checkbox'
				elif bullet == UNCHECKED_BOX: stylename = 'unchecked-checkbox'
				elif bullet == XCHECKED_BOX: stylename = 'xchecked-checkbox'
				else: raise AssertionError, 'BUG: Unkown bullet type'
				margin = 12 + self.pixels_indent * level # offset from left side for all lines
				indent = -12 # offset for first line (bullet)
				tag = self.create_tag(name, left_margin=margin, indent=indent, **self.tag_styles[stylename])
			else:
				margin = 12 + self.pixels_indent * level
				tag = self.create_tag(name, left_margin=margin, **self.tag_styles['indent'])
				# Note: I would think the + 12 is not needed here, but
				# the effect in the view is different than expected,
				# putting text all the way to the left against the
				# window border
			tag.zim_type = 'indent'
			tag.zim_tag = 'indent'
			tag.zim_attrib = {'indent': level}
		return tag

	def set_indent(self, line, level, interactive=False):
		'''Apply indenting to a specific line.
		Set 'level' to 0 (or None) to remove indenting.
		'''
		level = level or 0

		if interactive:
			# Without content effect of indenting is not visible
			# end-of-line gives content to empty line, but last line
			# may not have end-of-line.
			start, end = self.get_line_bounds(line)
			if start.equal(end) :
				with self.tmp_cursor():
					self.insert(end, '\n')
					start, end = self.get_line_bounds(line)

		bullet = self.get_bullet(line)
		ok = self._set_indent(line, level, bullet)
		if ok: self.set_modified(True)
		return ok

	def update_indent(self, line, bullet):
		'''Update the indent tag for line, should not change the indent
		level, only change the formatting if needed. Should be called
		after changing a checkbox type etc.
		'''
		level = self.get_indent(line)
		self._set_indent(line, level, bullet)

	def _set_indent(self, line, level, bullet):
		# Common code between set_indent() and update_indent()
		start, end = self.get_line_bounds(line)

		tags = filter(_is_indent_tag, start.get_tags())
		if tags:
			assert len(tags) == 1, 'BUG: overlapping indent tags'
			self.remove_tag(tags[0], start, end)

		if filter(_is_heading_tag, start.get_tags()):
			return level == 0 # False if you try to indent a header

		if level > 0 or bullet:
			# For bullets there is a 0-level tag, otherwise 0 means None
			tag = self._get_indent_tag(level, bullet)
			self.apply_tag(tag, start, end)

		self.update_editmode() # also updates indent tag
		return True

	def indent(self, line, interactive=False):
		'''Increase the indent for 'line'
		Can be used as function for foreach_line()
		'''
		level = self.get_indent(line)
		return self.set_indent(line, level+1, interactive)

	def unindent(self, line, interactive=False):
		'''Decrease the indent level for 'line'
		Can be used as function for foreach_line()
		'''
		level = self.get_indent(line)
		return self.set_indent(line, level-1, interactive)

	def foreach_line_in_selection(self, func, *args, **kwarg):
		'''Like foreach_line() but iterates over all lines covering
		the current selection.
		Returns False if there is no selection, True otherwise.
		'''
		bounds = self.get_selection_bounds()
		if bounds:
			start, end = bounds
			self.foreach_line(start.get_line(), end.get_line(), func, *args, **kwarg)
			return True
		else:
			return False

	def foreach_line(self, first, last, func, *args, **kwarg):
		'''Iterates over all lines covering 'first' to 'last' and calls
		'func' for each line. The callback gets one argument, which is
		the line number. Any additional arguments will also be passed
		along.
		'''
		for line in range(first, last+1):
			func(line, *args, **kwarg)

	def strip_selection(self):
		'''Limits the selection by excluding whitespace (e.g. empty lines) from
		the start end end of the selection.
		Returns True if we have a non-zero non-whitespace selection.
		Returns False if no selection or the whole selection is whitespace.
		'''
		bounds = self.get_selection_bounds()
		if bounds:
			start, end = bounds
		else:
			return False

		selected = start.get_slice(end)
		if selected.isspace():
			return False

		left = len(selected) - len(selected.lstrip())
		right = len(selected) - len(selected.rstrip())
		if left > 0:
			start.forward_chars(left)
		if right > 0:
			end.backward_chars(right)

		self.select_range(start, end)

	def do_mark_set(self, iter, mark):
		gtk.TextBuffer.do_mark_set(self, iter, mark)
		if mark.get_name() in ('insert', 'selection_bound'):
			self.update_editmode()

	def do_insert_text(self, iter, string, length):
		'''Signal handler for insert-text signal'''

		def end_or_protect_tags(string, length):
			tags = filter(_is_tag_tag, self._editmode_tags)
			if tags:
				if iter.ends_tag(tags[0]):
					# End tags if end-of-word char is typed at end of a tag
					# without this you not insert text behind a tag e.g. at the end of a line
					self._editmode_tags = filter(_is_not_tag_tag, self._editmode_tags)
				else:
					# Forbid breaking a tag
					return '', 0
				# TODO this should go into the TextView, not here
				# Now it goes OK only because we only check single char inserts, but would break
				# for multi char inserts from the view - fixing that here breaks insert parsetree
			return string, length

		# Check if we are at a bullet or checkbox line
		if not self._insert_tree_in_progress and iter.starts_line() \
		and not string.endswith('\n'):
			bullet = self._get_bullet_at_iter(iter)
			if bullet:
				self._iter_forward_past_bullet(iter, bullet)
				self.place_cursor(iter)

		# Check current formatting
		if string == '\n':
			# Break tags that are not allowed to span over multiple lines
			self._editmode_tags = filter(
				lambda tag: _is_pre_tag(tag) or _is_not_style_tag(tag),
				self._editmode_tags)
			self._editmode_tags = filter(_is_not_link_tag, self._editmode_tags)
			self.emit('textstyle-changed', None)
			# TODO make this more robust for multiline inserts

			string, length = end_or_protect_tags(string, length)

		elif string in CHARS_END_OF_WORD:
			# Break links if end-of-word char is typed at end of a link
			# without this you not insert text behind a link e.g. at the end of a line
			links = filter(_is_link_tag, self._editmode_tags)
			if links and iter.ends_tag(links[0]):
				self._editmode_tags = filter(_is_not_link_tag, self._editmode_tags)
				# TODO this should go into the TextView, not here
				# Now it goes OK only because we only check single char inserts, but would break
				# for multi char inserts from the view - fixing that here breaks insert parsetree

			string, length = end_or_protect_tags(string, length)


		# Call parent for the actual insert
		gtk.TextBuffer.do_insert_text(self, iter, string, length)

		# Apply current text style
		# Note: looks like parent call modified the TextIter
		# since it is still valid and now matched the end of the
		# inserted string and not the start.
		length = len(unicode(string))
			# default function argument gives byte length :S
		start = iter.copy()
		start.backward_chars(length)
		self.remove_all_tags(start, iter)
		for tag in self._editmode_tags:
			self.apply_tag(tag, start, iter)

	def insert_child_anchor(self, iter, anchor):
		# Make sure we always apply the correct tags when inserting an object
		if iter.equal(self.get_iter_at_mark(self.get_insert())):
			gtk.TextBuffer.insert_child_anchor(self, iter, anchor)
		else:
			with self.tmp_cursor(iter):
				gtk.TextBuffer.insert_child_anchor(self, iter, anchor)

	def do_insert_child_anchor(self, iter, anchor):
		# Like do_insert_pixbuf()
		gtk.TextBuffer.do_insert_child_anchor(self, iter, anchor)

		start = iter.copy()
		start.backward_char()
		self.remove_all_tags(start, iter)
		for tag in filter(_is_indent_tag, self._editmode_tags):
			self.apply_tag(tag, start, iter)

	def insert_pixbuf(self, iter, pixbuf):
		# Make sure we always apply the correct tags when inserting a pixbuf
		if iter.equal(self.get_iter_at_mark(self.get_insert())):
			gtk.TextBuffer.insert_pixbuf(self, iter, pixbuf)
		else:
			with self.tmp_cursor(iter):
				gtk.TextBuffer.insert_pixbuf(self, iter, pixbuf)

	def do_insert_pixbuf(self, iter, pixbuf):
		# Like do_insert_text() but for pixbuf
		# however only apply indenting tags, ignore other
		gtk.TextBuffer.do_insert_pixbuf(self, iter, pixbuf)

		start = iter.copy()
		start.backward_char()
		self.remove_all_tags(start, iter)
		for tag in filter(_is_indent_tag, self._editmode_tags):
			self.apply_tag(tag, start, iter)

	def do_delete_range(self, start, end):
		# Wrap actual delete to hook _do_lines_merged
		with self.user_action:
			if start.get_line() != end.get_line():
				gtk.TextBuffer.do_delete_range(self, start, end)
				self._do_lines_merged(start)
			else:
				gtk.TextBuffer.do_delete_range(self, start, end)

			# Check if we have deleted some bullet item
			if start.starts_line() \
			and self.get_indent(start.get_line()) == 0 \
			and not self.get_bullet_at_iter(start):
				self.update_indent(start.get_line(), None)

		# Delete formatted word followed by typing should not show format again
		self.update_editmode()

	def _do_lines_merged(self, iter):
		# Enforce tags like 'h', 'pre' and 'indent' to be consistent over the line
		if iter.starts_line() or iter.ends_line():
			return

		end = iter.copy()
		end.forward_to_line_end()

		self.smart_remove_tags(_is_line_based_tag, iter, end)

		for tag in self.iter_get_zim_tags(iter):
			if _is_line_based_tag(tag):
				if tag.zim_tag == 'pre':
					self.smart_remove_tags(_is_zim_tag, iter, end)
				self.apply_tag(tag, iter, end)

		self.update_editmode()

	def get_bullet(self, line):
		iter = self.get_iter_at_line(line)
		return self._get_bullet_at_iter(iter)

	def get_bullet_at_iter(self, iter):
		if not iter.starts_line():
			return None
		else:
			return self._get_bullet_at_iter(iter)

	def _get_bullet_at_iter(self, iter):
		pixbuf = iter.get_pixbuf()
		if pixbuf:
			if hasattr(pixbuf, 'zim_type') and pixbuf.zim_type == 'icon' \
			and pixbuf.zim_attrib['stock'] in (
				STOCK_CHECKED_BOX, STOCK_UNCHECKED_BOX, STOCK_XCHECKED_BOX):
				return bullets[pixbuf.zim_attrib['stock']]
			else:
				return None
		else:
			bound = iter.copy()
			bound.forward_char()
			if iter.get_slice(bound) == u'\u2022':
				return BULLET
			else:
				return None

	def iter_forward_past_bullet(self, iter):
		bullet = self.get_bullet_at_iter(iter)
		if bullet:
			self._iter_forward_past_bullet(iter, bullet)
			return True
		else:
			return False

	def _iter_forward_past_bullet(self, iter, bullet, raw=False):
		assert bullet in (BULLET, CHECKED_BOX, UNCHECKED_BOX, XCHECKED_BOX)
		# other bullet types might need to skip different number of char etc.
		iter.forward_char()
		bound = iter.copy()
		bound.forward_char()
		if not raw:
			while iter.get_text(bound) == ' ':
				if iter.forward_char():
					bound.forward_char()
				else:
					break

	def get_parsetree(self, bounds=None, raw=False):
		'''Returns a parse tree for the page contents.

		If 'raw' is True you get a tree that is _not_ nicely cleaned up.
		This raw tree should result in the exact same contents in the buffer
		when reloaded so it can be used for e.g. by the undostack manager.
		Also this feature allows for testability of the cleanup routines.
		Raw parsetrees have an attribute to flag them as a raw tree, so on
		insert we can make sure they are inserted in the same way.
		'''
		if bounds is None:
			start, end = self.get_bounds()
			attrib = {}
		else:
			start, end = bounds
			attrib = {'partial': True}

		if raw:
			builder = TreeBuilder()
			attrib['raw'] = True
			builder.start('zim-tree', attrib)
		else:
			builder = ParseTreeBuilder()
			builder.start('zim-tree', attrib)

		open_tags = []
		def set_tags(iter, tags):
			# This function changes the parse tree based on the TextTags in
			# effect for the next section of text.
			# It does so be keeping the stack of open tags and compare it
			# with the new set of tags in order to decide which of the
			# tags can be closed and which new ones need to be opened.
			#
			# We assume that by definition we only get one tag for each tag
			# type and that we get tags in such an order that the one we get
			# first should be closed first while closing later ones breaks the
			# ones before. This is enforced using the priorities of the tags
			# in the TagTable.
			tags.sort(key=lambda tag: tag.get_priority(), reverse=True)

			i = 0
			while i < len(tags) and i < len(open_tags) \
			and tags[i] == open_tags[i][0]:
				i += 1

			# so i is the breakpoint where new stack is different
			while len(open_tags) > i:
				builder.end(open_tags[-1][1])
				open_tags.pop()

			# Convert some tags on the fly
			if tags:
				continue_attrib = {}
				for tag in tags[i:]:
					t, attrib = tag.zim_tag, tag.zim_attrib
					if t == 'indent':
						bullet = self._get_bullet_at_iter(iter)
						if bullet:
							t = 'li'
							attrib = attrib.copy() # break ref with tree
							attrib['bullet'] = bullet
							self._iter_forward_past_bullet(iter, bullet, raw=raw)
						elif not raw and not iter.starts_line():
							# Indent not visible if it does not start at begin of line
							t = '_ignore_'
						elif len(filter(lambda t: t.zim_tag == 'pre', tags[i:])):
							# Indent of 'pre' blocks handled in subsequent iteration
							continue_attrib.update(attrib)
							continue
						else:
							t = 'div'
					elif t == 'pre' and not raw and not iter.starts_line():
						# Without indenting 'pre' looks the same as 'code'
						# Prevent turning into a separate paragraph here
						t = 'code'
					elif t == 'pre':
						if attrib:
							attrib.update(continue_attrib)
						else:
							attrib = continue_attrib
						continue_attrib = {}
					elif t == 'link':
						attrib = self.get_link_data(iter)
						assert attrib['href'], 'Links should have a href'
					elif t == 'tag':
						attrib = self.get_tag_data(iter)
						assert attrib['name'], 'Tags should have a name'
					builder.start(t, attrib)
					open_tags.append((tag, t))
					if t == 'li':
						break
						# HACK - ignore any other tags because we moved
						# the cursor - needs also a break_tags before
						# which is special cased below
						# TODO: cleaner solution for this issue -
						# maybe easier when tags for list and indent
						# are separated ?

		def break_tags(type):
			# Forces breaking the stack of open tags on the level of 'tag'
			# The next set_tags() will re-open any tags that are still open
			i = 0
			for i in range(len(open_tags)):
				if open_tags[i][1] == type:
					break

			# so i is the breakpoint
			while len(open_tags) > i:
				builder.end(open_tags[-1][1])
				open_tags.pop()

		# And now the actual loop going through the buffer
		iter = start.copy()
		set_tags(iter, filter(_is_zim_tag, iter.get_tags()))
		while iter.compare(end) == -1:
			pixbuf = iter.get_pixbuf()
			anchor = iter.get_child_anchor()
			if pixbuf:
				if pixbuf.zim_type == 'icon':
					# Reset all tags - and let set_tags parse the bullet
					if open_tags:
						break_tags(open_tags[0][1])
					set_tags(iter, filter(_is_indent_tag, iter.get_tags()))
				else:
					pass # reset all tags except indenting
					set_tags(iter, filter(_is_indent_tag, iter.get_tags()))

				pixbuf = iter.get_pixbuf() # iter may have moved
				if pixbuf is None:
					continue

				if pixbuf.zim_type == 'icon':
					#~ raise AssertionError, 'BUG: Checkbox outside of indent ?'
					logger.warn('BUG: Checkbox outside of indent ?')
				elif pixbuf.zim_type == 'image':
					attrib = pixbuf.zim_attrib.copy()
					if 'alt' in attrib:
						text = attrib.pop('alt') or ''
						builder.start('img', attrib)
						builder.data(text)
						builder.end('img')
					else:
						builder.start('img', attrib)
						builder.end('img')
				else:
					assert False, 'BUG: unknown pixbuf type'

				iter.forward_char()

			# embedded widget
			elif anchor:
				set_tags(iter, filter(_is_indent_tag, iter.get_tags()))
				anchor = iter.get_child_anchor() # iter may have moved

				if anchor is None:
					continue
				if hasattr(anchor, 'manager'):
					attrib = anchor.manager.get_attrib()
					data = anchor.manager.get_data()
					logger.debug("Anchor with CustomObject: %s", anchor.manager)
					builder.start('object', attrib)
					builder.data(data)
					builder.end('object')
					anchor.manager.set_modified(False)
				iter.forward_char()
			else:
				# Set tags
				copy = iter.copy()

				bullet = self._get_bullet_at_iter(iter)
				if bullet:
					break_tags('indent')
					# This is part of the HACK for bullets in
					# set_tags()

				set_tags(iter, filter(_is_zim_tag, iter.get_tags()))
				if not iter.equal(copy): # iter moved
					continue

				# Find biggest slice without tags being toggled
				bound = iter.copy()
				toggled = []
				while not toggled:
					if not bound.is_end() and bound.forward_to_tag_toggle(None):
						# For some reason the not is_end check is needed
						# to prevent an odd corner case infinite loop
						toggled = filter(_is_zim_tag,
							bound.get_toggled_tags(False)
							+ bound.get_toggled_tags(True) )
					else:
						bound = end.copy() # just to be sure..
						break

<<<<<<< HEAD
				# But limit slice to first pixbuf or any embeddded widget
=======
				# But limit slice to first pixbuf
				# FUTURE: also limit slice to any embedded widget
>>>>>>> f34a9a23
				text = iter.get_slice(bound)
				if text.startswith(PIXBUF_CHR):
					text = text[1:] # special case - we see this char, but get_pixbuf already returned None, so skip it

				if PIXBUF_CHR in text:
					i = text.index(PIXBUF_CHR)
					bound = iter.copy()
					bound.forward_chars(i)
					text = text[:i]

				# And limit to end
				if bound.compare(end) == 1:
					bound = end.copy()
					text = iter.get_slice(end)

				if filter(lambda t: t[1] == 'li', open_tags) \
				and bound.get_line() != iter.get_line():
					# And limit bullets to a single line
					orig = bound
					bound = iter.copy()
					bound.forward_line()
					assert bound.compare(orig) < 1
					text = iter.get_slice(bound).rstrip('\n')
					builder.data(text)
					break_tags('li')
					builder.data('\n') # add to tail
				else:
					# Else just insert text we got
					builder.data(text)

				iter = bound

		# close any open tags
		set_tags(end, [])

		builder.end('zim-tree')
		tree = ParseTree(builder.close())
		tree.encode_urls()
		#~ print tree.tostring()
		return tree

	def select_line(self):
		'''selects the line at the cursor'''
		# Differs from get_line_bounds because we exclude the trailing
		# line break while get_line_bounds selects these
		iter = self.get_iter_at_mark(self.get_insert())
		iter = self.get_iter_at_line(iter.get_line())
		if iter.ends_line():
			return False
		else:
			end = iter.copy()
			end.forward_to_line_end()
			self.select_range(iter, end)
			return True

	def select_word(self):
		'''Selects the word at the cursor, if any. Returns True for success'''
		insert = self.get_iter_at_mark(self.get_insert())
		if not insert.inside_word():
			return False

		bound = insert.copy()
		if not insert.ends_word():
			insert.forward_word_end()
		if not bound.starts_word():
			bound.backward_word_start()

		self.select_range(insert, bound)
		return True

	def select_link(self):
		'''Selects the link at the cursor, if any.
		Returns link data or None when there was no link at the cursor.
		'''
		insert = self.get_iter_at_mark(self.get_insert())
		tag = self.get_link_tag(insert)
		if tag is None:
			return None
		link = tag.zim_attrib.copy()

		bound = insert.copy()
		if not insert.ends_tag(tag):
			insert.forward_to_tag_toggle(tag)
		if not bound.begins_tag(tag):
			bound.backward_to_tag_toggle(tag)

		if link['href'] is None:
			link['href'] = bound.get_text(insert)

		self.select_range(insert, bound)
		return link

	def remove_link(self, start, end):
		'''Removes any links between start and end'''
		self.smart_remove_tags(_is_link_tag, start, end)
		self.update_editmode()

	def toggle_checkbox(self, line, checkbox_type=None, recursive=False):
		'''Toggles checkbox at a specific line. If checkbox_type is
		given, it toggles between this type and unchecked. Otherwise
		it rotates through unchecked, checked and xchecked.
		Returns True for success, False if no checkbox was found.
		'''
		# For mouse click no checkbox type is given, so we cycle
		# For <F12> and <Shift><F12> checkbox_type is given so we toggle
		# between the two
		bullet = self.get_bullet(line)
		if bullet in CHECKBOXES:
			if checkbox_type:
				if bullet == checkbox_type:
					newbullet = UNCHECKED_BOX
				else:
					newbullet = checkbox_type
			else:
				i = list(CHECKBOXES).index(bullet) # use list() to be python 2.5 compatible
				next = (i + 1) % len(CHECKBOXES)
				newbullet = CHECKBOXES[next]
		else:
			return False

		if recursive:
			row, clist = TextBufferList.new_from_line(self, line)
			clist.set_bullet(row, newbullet)
		else:
			self.set_bullet(line, newbullet)

		return True

	def toggle_checkbox_for_cursor_or_selection(self, checkbox_type=None, recursive=False):
		'''Like toggle_checkbox() but applies to current line or current selection.'''
		if self.get_has_selection():
			self.foreach_line_in_selection(self.toggle_checkbox, checkbox_type, recursive)
		else:
			line = self.get_insert_iter().get_line()
			return self.toggle_checkbox(line, checkbox_type, recursive)

	def iter_backward_word_start(self, iter):
		'''Like gtk.TextIter.backward_word_start() but less intelligent.
		This method does not take into account the language and just skips
		to either the last white space or the begin of line.
		Returns boolean for success.
		'''
		if iter.starts_line():
			return False

		# find start of word - either start of line or whitespace
		# the backward_word_start() method also stops at punctuation etc.
		orig = iter.copy()
		while True:
			if iter.starts_line():
				break
			else:
				bound = iter.copy()
				bound.backward_char()
				char = bound.get_slice(iter)
				if char == PIXBUF_CHR or char.isspace():
					break # whitespace or pixbuf before start iter
				else:
					iter.backward_char()

		return iter.compare(orig)

	def get_line_bounds(self, line):
		start = self.get_iter_at_line(line)
		end = start.copy()
		end.forward_line()
		return start, end

	def get_line_is_empty(self, line):
		start, end = self.get_line_bounds(line)
		return start.equal(end) or start.get_slice(end).isspace()

	def get_has_selection(self):
		'''Returns boolean whether there is a selection or not.

		Method available in gtk.TextBuffer for gtk version >= 2.10
		reproduced here for backward compatibility.
		'''
		return bool(self.get_selection_bounds())

	def iter_in_selection(self, iter):
		'''Returns True if 'iter' is within the current selection'''
		bounds = self.get_selection_bounds()
		return bounds \
			and bounds[0].compare(iter) <= 0 \
			and bounds[1].compare(iter) >= 0
		# not using iter.in_range to be inclusive of bounds

	def unset_selection(self):
		iter = self.get_iter_at_mark(self.get_insert())
		self.select_range(iter, iter)

	def copy_clipboard(self, clipboard, format='plain'):
		bounds = self.get_selection_bounds()
		if bounds:
			tree = self.get_parsetree(bounds)
			Clipboard().set_parsetree(self.notebook, self.page, tree, format)

	def cut_clipboard(self, clipboard, default_editable):
		if self.get_has_selection():
			self.copy_clipboard(clipboard)
			self.delete_selection(True, default_editable)

	def paste_clipboard(self, clipboard, iter, default_editable):
		if not default_editable: return

		if iter is None:
			iter = self.get_iter_at_mark(self.get_insert())
		elif self.get_has_selection():
			# unset selection if explicit iter is given
			bound = self.get_selection_bound()
			insert = self.get_insert()
			self.move_mark(bound, self.get_iter_at_mark(insert))

		mark = self.get_mark('zim-paste-position')
		if mark:
			self.move_mark(mark, iter)
		else:
			self.create_mark('zim-paste-position', iter, left_gravity=False)

		#~ clipboard.debug_dump_contents()
		clipboard.request_parsetree(self._paste_clipboard, self.notebook, self.page)

	def _paste_clipboard(self, parsetree):
		#~ print '!! PASTE', parsetree.tostring()
		with self.user_action:
			if self.get_has_selection():
				start, end = self.get_selection_bounds()
				self.delete(start, end)

			mark = self.get_mark('zim-paste-position')
			iter = self.get_iter_at_mark(mark)
			self.delete_mark(mark)

			self.place_cursor(iter)
			self.insert_parsetree_at_cursor(parsetree, interactive=True)

# Need to register classes defining gobject signals
gobject.type_register(TextBuffer)


class TextBufferList(list):
	'''This class represents a bullet or checkbox list in a TextBuffer.
	It is used to perform recursive actions on the list.

	TextBufferList objects will become invalid after any modification
	to the buffer that changes the line count within the list. Using
	them after such modification will result in errors.
	'''

	# This class is a list of tuples, each tuple is a pair of
	# (linenumber, indentlevel, bullettype)

	LINE_COL = 0
	INDENT_COL = 1
	BULLET_COL = 2

	@classmethod
	def new_from_line(self, textbuffer, line):
		'''Returns a row id and a TextBufferList object for the list
		around 'line'. Both will be None if 'line' is not part of a list.
		'''
		iter = textbuffer.get_iter_at_line(line)
		return self.new_from_iter(textbuffer, iter)

	@classmethod
	def new_from_iter(self, textbuffer, iter):
		'''Returns a row id and a TextBufferList object for the list
		around 'iter'. Both will be None if 'iter' is not part of a list.
		'''
		# check iter
		if textbuffer.get_bullet(iter.get_line()) is None:
			return None, None

		# find start of list
		start = iter.get_line()
		for line in range(start, -1, -1):
			if textbuffer.get_bullet(line) is None:
				break # TODO skip lines with whitespace
			else:
				start = line

		# find end of list
		end = iter.get_line()
		lastline = textbuffer.get_end_iter().get_line()
		for line in range(end, lastline+1, 1):
			if textbuffer.get_bullet(line) is None:
				break # TODO skip lines with whitespace
			else:
				end = line

		list = TextBufferList(textbuffer, start, end)
		row = list.get_row_at_line(iter.get_line())
		#~ print '!! LIST %i..%i ROW %i' % (start, end, row)
		return row, list

	def __init__(self, textbuffer, firstline, lastline):
		self.buffer = textbuffer
		self.firstline = firstline
		self.lastline = lastline
		for line in range(firstline, lastline+1):
			bullet = self.buffer.get_bullet(line)
			indent = self.buffer.get_indent(line)
			if bullet:
				self.append((line, indent, bullet))

	def get_row_at_line(self, line):
		'''Returns a row id for line number within the list range or None'''
		for i in range(len(self)):
			if self[i][self.LINE_COL] == line:
				return i
		else:
			return None

	def can_indent(self, row):
		'''Nodes can only be indented if they are on top of the list
		or when there is some node above them to serve as new parent node.
		This avoids indenting two levels below the parent.
		'''
		if row == 0:
			return True
		else:
			parents = self._parents(row)
			if row-1 in parents:
				return False # we are first child
			else:
				return True

	def can_unindent(self, row):
		'''Nodes can only unindent when they have indenting in the fist place'''
		return self[row][self.INDENT_COL] > 0

	def indent(self, row):
		'''Indent a row and all it's child nodes'''
		if not self.can_indent(row):
			return False
		with self.buffer.user_action:
			self._indent(row, 1)
		return True

	def unindent(self, row):
		'''Un-indent a row and all it's child nodes'''
		if not self.can_unindent(row):
			return False
		with self.buffer.user_action:
			self._indent(row, -1)
		return True

	def _indent(self, row, step):
		level = self[row][self.INDENT_COL]
		self._indent_row(row, step)
		if row == 0:
			# Indent the whole list
			for i in range(1, len(self)):
				self._indent_row(i, step)
		else:
			for i in range(row+1, len(self)):
				if self[i][self.INDENT_COL] > level:
					self._indent_row(i, step)
				else:
					break

	def _indent_row(self, row, step):
		line, level, bullet = self[row]
		newlevel = level + step
		if self.buffer.set_indent(line, newlevel):
			self.buffer.update_editmode() # also updates indent tag
			self[row] = (line, newlevel, bullet)

	def set_bullet(self, row, bullet):
		'''(Un-)Check the checkbox at a row and synchronize child
		nodes and parent nodes. The new 'bullet' can be any of
		BULLET, CHECKED_BOX, UNCHECKED_BOX, or XCHECKED_BOX.
		'''
		assert bullet in BULLETS
		with self.buffer.user_action:
			self._change_bullet_type(row, bullet)
			if bullet == BULLET:
				pass
			elif bullet == UNCHECKED_BOX:
				self._checkbox_unchecked(row)
			else: # CHECKED_BOX or XCHECKED_BOX
				self._checkbox_checked(row, bullet)

	def _checkbox_unchecked(self, row):
		# When a row is unchecked, it's children are untouched but
		# all parents will be unchecked as well
		for parent in self._parents(row):
			if self[parent][self.BULLET_COL] not in CHECKBOXES:
				continue # ignore non-checkbox bullet

			self._change_bullet_type(parent, UNCHECKED_BOX)

	def _checkbox_checked(self, row, state):
		# If a row is checked, all un-checked children are updated as
		# well. For parent nodes we first check consistency of all
		# children before we check them.

		# First synchronize down
		level = self[row][self.INDENT_COL]
		for i in range(row+1, len(self)):
			if self[i][self.INDENT_COL] > level:
				if self[i][self.BULLET_COL] == UNCHECKED_BOX:
					self._change_bullet_type(i, state)
				else:
					# ignore non-checkbox bullet
					# ignore xchecked items etc.
					pass
			else:
				break

		# Then go up, checking direct children for each parent
		# if children are inconsistent, do not change the parent
		# and break off updating parents. Do overwrite parents that
		# are already checked with a different type.
		for parent in self._parents(row):
			if self[parent][self.BULLET_COL] not in CHECKBOXES:
				continue # ignore non-checkbox bullet

			consistent = True
			level = self[parent][self.INDENT_COL]
			for i in range(parent+1, len(self)):
				if self[i][self.INDENT_COL] <= level:
					break
				elif self[i][self.INDENT_COL] == level+1 \
				and self[i][self.BULLET_COL] in CHECKBOXES \
				and self[i][self.BULLET_COL] != state:
					consistent = False
					break

			if consistent:
				self._change_bullet_type(parent, state)
			else:
				break

	def _change_bullet_type(self, row, bullet):
		line, indent, _ = self[row]
		self.buffer.set_bullet(line, bullet)
		self[row] = (line, indent, bullet)

	def _parents(self, row):
		# Collect row ids of parent nodes
		parents = []
		level = self[row][self.INDENT_COL]
		for i in range(row, -1, -1):
			if self[i][self.INDENT_COL] < level:
				parents.append(i)
				level = self[i][self.INDENT_COL]
		return parents


FIND_CASE_SENSITIVE = 1
FIND_WHOLE_WORD = 2
FIND_REGEX = 4

class TextFinder(object):
	'''This class defines a helper object for the textbuffer which
	takes care of searching. You can get an instance of this class
	from the textbuffer.finder attribute.
	'''

	def __init__(self, textbuffer):
		self.buffer = textbuffer
		self.regex = None
		self.string = None
		self.flags = 0

		self.highlight = False
		self.highlight_tag = self.buffer.create_tag(
			None, **self.buffer.tag_styles['find-highlight'] )

	def get_state(self):
		'''Returns the current search string, flags and highlight state'''
		return self.string, self.flags, self.highlight

	def set_state(self, string, flags, highlight):
		if not string is None:
			self._parse_query(string, flags)
			self.set_highlight(highlight)

	def find(self, string, flags=0):
		'''Select the next occurrence of 'string', returns True if
		the string was found.

		Flags can be:
			FIND_CASE_SENSITIVE - check case of matches
			FIND_WHOLE_WORD - only match whole words
			FIND_REGEX - input is a regular expression
		'''
		self._parse_query(string, flags)
		#~ print '!! FIND "%s" (%s, %s)' % (self.regex.pattern, string, flags)

		if self.highlight:
			self._update_highlight()

		iter = self.buffer.get_insert_iter()
		return self._find_next(iter)

	def _parse_query(self, string, flags):
		assert isinstance(string, basestring)
		self.string = string
		self.flags = flags

		if not flags & FIND_REGEX:
			string = re.escape(string)

		if flags & FIND_WHOLE_WORD:
			string = '\\b' + string + '\\b'

		if flags & FIND_CASE_SENSITIVE:
			self.regex = re.compile(string, re.U)
		else:
			self.regex = re.compile(string, re.U | re.I)

	def find_next(self):
		'''Skip to the next match and select it'''
		iter = self.buffer.get_insert_iter()
		iter.forward_char() # Skip current position
		return self._find_next(iter)

	def _find_next(self, iter):
		# Common functionality between find() and find_next()
		# Looking for a match starting at iter
		if self.regex is None:
			self.buffer.unset_selection()
			return False


		line = iter.get_line()
		lastline = self.buffer.get_end_iter().get_line()
		for start, end, _ in self._check_range(line, lastline, 1):
			if start.compare(iter) == -1:
				continue
			else:
				self.buffer.select_range(start, end)
				return True
		for start, end, _ in self._check_range(0, line, 1):
			self.buffer.select_range(start, end)
			return True

		self.buffer.unset_selection()
		return False


	def find_previous(self):
		'''Skip back to the previous match and select it'''
		if self.regex is None:
			self.buffer.unset_selection()
			return False

		iter = self.buffer.get_insert_iter()
		line = iter.get_line()
		lastline = self.buffer.get_end_iter().get_line()
		for start, end, _ in self._check_range(line, 0, -1):
			if start.compare(iter) != -1:
				continue
			else:
				self.buffer.select_range(start, end)
				return True
		for start, end, _ in self._check_range(lastline, line, -1):
			self.buffer.select_range(start, end)
			return True

		self.buffer.unset_selection()
		return False

	def set_highlight(self, highlight):
		self.highlight = highlight
		self._update_highlight()
		# TODO we could connect to buffer signals to update highlighting
		# when the buffer is modified.

	def _update_highlight(self):
		# Clear highlighting
		tag = self.highlight_tag
		start, end = self.buffer.get_bounds()
		self.buffer.remove_tag(tag, start, end)

		# Set highlighting
		if self.highlight:
			lastline = end.get_line()
			for start, end, _ in self._check_range(0, lastline, 1):
				self.buffer.apply_tag(tag, start, end)

	def _check_range(self, firstline, lastline, step):
		# Generator for matches in a line. Arguments are start and
		# end line numbers and a step size (1 or -1). If the step is
		# negative results are yielded in reversed order. Yields pair
		# of TextIter's for begin and end of the match as well as the
		# match object.
		assert self.regex
		for line in range(firstline, lastline+step, step):
			start = self.buffer.get_iter_at_line(line)
			if start.ends_line():
				continue
			end = start.copy()
			end.forward_to_line_end()
			text = start.get_slice(end)
			matches = self.regex.finditer(text)
			if step == -1:
				matches = list(matches)
				matches.reverse()
			for match in matches:
				startiter = self.buffer.get_iter_at_line_offset(
					line, match.start() )
				enditer = self.buffer.get_iter_at_line_offset(
					line, match.end() )
				yield startiter, enditer, match

	def replace(self, string):
		'''Replace current match with 'string'. In case of a regex
		find and replace the string will be expanded with terms from
		the regex. Returns boolean for success.
		'''
		iter = self.buffer.get_insert_iter()
		if not self._find_next(iter):
			return False

		iter = self.buffer.get_insert_iter()
		line = iter.get_line()
		for start, end, match in self._check_range(line, line, 1):
			if start.equal(iter):
				if self.flags & FIND_REGEX:
					string = match.expand(string)

				offset = start.get_offset()
				with self.buffer.user_action:
					self.buffer.delete(start, end)
					self.buffer.insert_at_cursor(string)

				start = self.buffer.get_iter_at_offset(offset)
				end = self.buffer.get_iter_at_offset(offset+len(string))
				self.buffer.select_range(start, end)

				return True
		else:
			return False

		self._update_highlight()

	def replace_all(self, string):
		'''Like replace() but replaces all matches in the buffer'''
		# Avoid looping when replace value matches query

		matches = []
		orig = string
		lastline = self.buffer.get_end_iter().get_line()
		for start, end, match in self._check_range(0, lastline, 1):
			if self.flags & FIND_REGEX:
				string = match.expand(orig)
			matches.append((start.get_offset(), end.get_offset(), string))

		matches.reverse() # work our way back top keep offsets valid

		with self.buffer.user_action:
			with self.buffer.tmp_cursor():
				for start, end, string in matches:
					start = self.buffer.get_iter_at_offset(start)
					end = self.buffer.get_iter_at_offset(end)
					self.buffer.delete(start, end)
					self.buffer.insert(start, string)

		self._update_highlight()


CURSOR_TEXT = gtk.gdk.Cursor(gtk.gdk.XTERM)
CURSOR_LINK = gtk.gdk.Cursor(gtk.gdk.HAND2)
CURSOR_WIDGET = gtk.gdk.Cursor(gtk.gdk.LEFT_PTR)

class TextView(gtk.TextView):
	'''Custom TextView class. Takes care of additional key bindings and on-mouse-over for links.

	Signals:
		link-clicked (link) - Emitted when the used clicks a link
		link-enter (link) - Emitted when the mouse pointer enters a link
		link-leave (link) - Emitted when the mouse pointer leaves a link
		end-of-word (start, end, word, char) - Emitted when the user typed a character like space that ends a word
		end-of-line (end) - Emitted when the user typed a newline

	Plugin writers that want to add auto-formatting logic should connect to
	'end-of-word'. If you recognize the word and format it you need
	to stop the signal with 'stop_emission()' to prevent other hooks from
	taking it as well.
	'''

	# define signals we want to use - (closure type, return type and arg types)
	__gsignals__ = {
		# New signals
		'link-clicked': (gobject.SIGNAL_RUN_LAST, None, (object,)),
		'link-enter': (gobject.SIGNAL_RUN_LAST, None, (object,)),
		'link-leave': (gobject.SIGNAL_RUN_LAST, None, (object,)),
		'end-of-word': (gobject.SIGNAL_RUN_LAST, None, (object, object, object, object)),
		'end-of-line': (gobject.SIGNAL_RUN_LAST, None, (object,)),

		# Override clipboard interaction
		'copy-clipboard': 'override',
		'cut-clipboard': 'override',
		'paste-clipboard': 'override',

		# And some events we want to connect to
		'motion-notify-event': 'override',
		'visibility-notify-event': 'override',
		'button-press-event': 'override',
		'button-release-event': 'override',
		'key-press-event': 'override',
	}

	def __init__(self, preferences):
		gtk.TextView.__init__(self, TextBuffer(None, None))
		self.set_name('zim-pageview')
		self.cursor = CURSOR_TEXT
		self.cursor_link = None
		self.gtkspell = None
		self.set_left_margin(10)
		self.set_right_margin(5)
		self.set_wrap_mode(gtk.WRAP_WORD)
		self.preferences = preferences
		actions = gtk.gdk.ACTION_COPY | gtk.gdk.ACTION_MOVE | gtk.gdk.ACTION_LINK
		self.drag_dest_set(0, PARSETREE_ACCEPT_TARGETS, actions)
			# Flags is 0 because gtktextview does everything itself

	def set_buffer(self, buffer):
		if not self.gtkspell is None:
			# Hardcoded hook because using signals here
			# seems to introduce lag
			self.gtkspell.detach()
			self.gtkspell = None
		gtk.TextView.set_buffer(self, buffer)

	def do_copy_clipboard(self, format=None):
		format = format or self.preferences['copy_format'].lower()
		if format == 'text': format = 'plain'
		self.get_buffer().copy_clipboard(Clipboard(), format)

	def do_cut_clipboard(self):
		self.get_buffer().cut_clipboard(Clipboard(), self.get_editable())
		self.scroll_mark_onscreen(self.get_buffer().get_insert())

	def do_paste_clipboard(self):
		self.get_buffer().paste_clipboard(Clipboard(), None, self.get_editable())
		self.scroll_mark_onscreen(self.get_buffer().get_insert())

	#~ def do_drag_motion(self, context, *a):
		#~ # Method that echos drag data types - only enable for debugging
		#~ print context.targets

	def do_drag_data_received(self, dragcontext, x, y, selectiondata, info, timestamp):
		if not self.get_editable():
			dragcontext.finish(False, False, timestamp)
			return

		logger.debug('Drag data received of type "%s"', selectiondata.target)
		buffer = self.get_buffer()
		tree = parsetree_from_selectiondata(selectiondata, buffer.notebook, buffer.page)
		if tree is None:
			logger.warn('Could not drop data type "%s"', selectiondata.target)
			dragcontext.finish(False, False, timestamp) # NOK
			return

		x, y = self.window_to_buffer_coords(gtk.TEXT_WINDOW_WIDGET, x, y)
		iter = self.get_iter_at_location(x, y)
		buffer.insert_parsetree(iter, tree)
		dragcontext.finish(True, False, timestamp) # OK

	def do_motion_notify_event(self, event):
		'''Event handler that triggers check_cursor_type()
		when the mouse moves
		'''
		cont = gtk.TextView.do_motion_notify_event(self, event)
		x, y = event.get_coords()
		x, y = int(x), int(y) # avoid some strange DeprecationWarning
		x, y = self.window_to_buffer_coords(gtk.TEXT_WINDOW_WIDGET, x, y)
		self.check_cursor_type(self.get_iter_at_location(x, y))
		return cont # continue emit ?

	def do_visibility_notify_event(self, event):
		'''Event handler that triggers check_cursor_type()
		when the window becomes visible
		'''
		self.check_cursor_type(self.get_iter_at_pointer())
		return False # continue emit

	def do_button_press_event(self, event):
		# Need to overload some button handling here because
		# implementation details of gtktextview.c do not use proper
		# signals for these handlers.
		buffer = self.get_buffer()

		if event.type == gtk.gdk.BUTTON_PRESS:
			if event.button == 2 and not buffer.get_has_selection():
				iter = self.get_iter_at_pointer()
				clipboard = Clipboard(selection='PRIMARY')
				buffer.paste_clipboard(clipboard, iter, self.get_editable())
				return False
			elif event.button == 3:
				iter = self.get_iter_at_pointer()
				self._set_popup_menu_mark(iter)

		return gtk.TextView.do_button_press_event(self, event)

	def do_button_release_event(self, event):
		cont = gtk.TextView.do_button_release_event(self, event)
		buffer = self.get_buffer()
		if not buffer.get_has_selection():
			iter = self.get_iter_at_pointer()
			if event.button == 1:
				if self.preferences['cycle_checkbox_type']:
					# Cycle through all states - more useful for
					# single click input devices
					self.click_link(iter) or self.click_checkbox(iter)
				else:
					self.click_link(iter) or self.click_checkbox(iter, CHECKED_BOX)
			elif event.button == 3:
				self.click_checkbox(iter, XCHECKED_BOX)
		return cont # continue emit ?

	def do_popup_menu(self):
		# Hack to get called when user activates the popup-menu
		# by a keybinding (Shift-F10 or "menu" key). Due to
		# implementation details in gtktextview.c this method is
		# not called when a popup is triggered by a mouse click.
		buffer = self.get_buffer()
		iter = buffer.get_iter_at_mark(buffer.get_insert())
		self._set_popup_menu_mark(iter)
		return gtk.TextView.do_popup_menu(self)

	def _set_popup_menu_mark(self, iter):
		buffer = self.get_buffer()
		mark = buffer.get_mark('zim-popup-menu')
		if mark:
			buffer.move_mark(mark, iter)
		else:
			mark = buffer.create_mark('zim-popup-menu', iter, True)

	def do_key_press_event(self, event):
		# This method defines extra key bindings for the standard input mode.
		# It also triggers end-of-word and end-of-line signals.
		# Calls in read-only mode or selection mode are dispatched to two
		# methods below. Returns boolean whether we handled the event, this
		# determines if the event is finished, or it should continue to be
		# emitted to any other handlers.
		# Note that on maemo only TAB triggers this method, other keys avoid it somehow

		handled = False
		buffer = self.get_buffer()
		#~ print 'KEY %s (%i)' % (gtk.gdk.keyval_name(event.keyval), event.keyval)
		#~ print 'STATE %s' % event.state

		if not self.get_editable():
			# Dispatch read-only mode
			if self._do_key_press_event_readonly(event):
				return True
			else:
				return gtk.TextView.do_key_press_event(self, event)
		elif buffer.get_has_selection():
			# Dispatch selection mode
			if self._do_key_press_event_selection(event):
				return True
			else:
				return gtk.TextView.do_key_press_event(self, event)

		elif (event.keyval in KEYVALS_HOME
		and not event.state & gtk.gdk.CONTROL_MASK):
			# Smart Home key - can be combined with shift state
			insert = buffer.get_iter_at_mark(buffer.get_insert())
			home, ourhome = self.get_visual_home_positions(insert)
			if insert.equal(ourhome): iter = home
			else: iter = ourhome
			if event.state & gtk.gdk.SHIFT_MASK:
				buffer.move_mark_by_name('insert', iter)
			else:
				buffer.place_cursor(iter)
			handled = True
		elif event.keyval in KEYVALS_TAB and not event.state in KEYSTATES:
			# Tab at start of line indents
			iter = buffer.get_insert_iter()
			home, ourhome = self.get_visual_home_positions(iter)
			if home.starts_line() and iter.compare(ourhome) < 1 \
			and not filter(_is_pre_tag, iter.get_tags()):
				row, list = TextBufferList.new_from_iter(buffer, iter)
				if list and self.preferences['recursive_indentlist']:
					list.indent(row)
				else:
					buffer.indent(iter.get_line(), interactive=True)
				handled = True
		elif event.keyval in KEYVALS_LEFT_TAB \
		or (event.keyval in KEYVALS_BACKSPACE
			and self.preferences['unindent_on_backspace']) \
		and not event.state in KEYSTATES:
			# Backspace or Ctrl-Tab unindents line
			iter = buffer.get_iter_at_mark(buffer.get_insert())
			home, ourhome = self.get_visual_home_positions(iter)
			if home.starts_line() and iter.compare(ourhome) < 1 \
			and not filter(_is_pre_tag, iter.get_tags()):
				bullet = buffer.get_bullet_at_iter(home)
				indent = buffer.get_indent(home.get_line())
				if event.keyval in KEYVALS_BACKSPACE \
				and bullet and indent == 0 and not iter.equal(home):
					# Delete bullet at start of line (if iter not before bullet)
					buffer.delete(home, ourhome)
					handled = True
				elif indent == 0 or indent is None:
					# Nothing to unindent
					pass
				elif bullet:
					# Unindent list maybe recursive
					row, list = TextBufferList.new_from_iter(buffer, iter)
					if list and self.preferences['recursive_indentlist']:
						handled = list.unindent(row)
					else:
						handled = buffer.unindent(iter.get_line(), interactive=True)
				else:
					# Unindent normal text
					handled = buffer.unindent(iter.get_line(), interactive=True)

			if event.keyval in KEYVALS_LEFT_TAB:
				handled = True # Prevent <Shift><Tab> to insert a Tab if unindent fails

		elif event.keyval in KEYVALS_ENTER:
			# Enter can trigger links
			iter = buffer.get_iter_at_mark(buffer.get_insert())
			tag = buffer.get_link_tag(iter)
			if tag and not iter.begins_tag(tag):
				# get_link_tag() is left gravitating, we additionally
				# exclude the position in front of the link.
				# As a result you can not "Enter" a 1 character link,
				# this is by design.
				if (self.preferences['follow_on_enter']
				or event.state & gtk.gdk.MOD1_MASK): # MOD1 == Alt
					self.click_link(iter)
				# else do not insert newline, just ignore
				handled = True

		if handled:
			return True # end of event chain
		elif not gtk.TextView.do_key_press_event(self, event):
			# Parent class also has no handler for this key
			return False

		elif (event.keyval in KEYVALS_END_OF_WORD
		or event.keyval in KEYVALS_ENTER):
			# Trigger end-of-line and/or end-of-word signals if char was
			# really inserted by parent class.
			#
			# We do it this way because in some cases e.g. a space is not
			# inserted but is used to select an option in an input mode e.g.
			# to select between various Chinese characters. See lp:460438
			insert = buffer.get_iter_at_mark(buffer.get_insert())
			mark = buffer.create_mark(None, insert, left_gravity=False)
			iter = insert.copy()
			iter.backward_char()

			if event.keyval in KEYVALS_ENTER:
				char = '\n'
			elif event.keyval in KEYVALS_TAB:
				char = '\t'
			else:
				char = unichr(gtk.gdk.keyval_to_unicode(event.keyval))

			if iter.get_text(insert) != char:
				return True

			with buffer.user_action:
				buffer.emit('undo-save-cursor', insert)
				start = iter.copy()
				if buffer.iter_backward_word_start(start):
					word = start.get_text(iter)
					self.emit('end-of-word', start, iter, word, char)

				if event.keyval in KEYVALS_ENTER:
					# iter may be invalid by now because of end-of-word
					iter = buffer.get_iter_at_mark(mark)
					iter.backward_char()
					self.emit('end-of-line', iter)

			buffer.place_cursor(buffer.get_iter_at_mark(mark))
			self.scroll_mark_onscreen(mark)
			buffer.delete_mark(mark)

		return True

	def _do_key_press_event_readonly(self, event):
		# Key bindings in read-only mode:
		#   Space scrolls one page
		#   Shift-Space scrolls one page up
		handled = True
		if event.keyval in KEYVALS_SPACE:
			if event.state & gtk.gdk.SHIFT_MASK: i = -1
			else: i = 1
			self.emit('move-cursor', gtk.MOVEMENT_PAGES, i, False)
		else:
			handled = False
		return handled

	def _do_key_press_event_selection(self, event):
		# Key bindings when there is an active selections:
		#   Tab indents whole selection
		#   Shift-Tab and optionally Backspace unindent whole selection
		#   * Turns whole selection in bullet list, or toggle back
		#   > Quotes whole selection with '>'
		handled = True
		buffer = self.get_buffer()

		def delete_char(line):
			# Deletes the character at the iterator position
			iter = buffer.get_iter_at_line(line)
			next = iter.copy()
			if next.forward_char():
				buffer.delete(iter, next)

		def decrement_indent():
			# Check if inside verbatim block AND entire selection without tag toggle
			iter = buffer.get_insert_iter()
			if filter(_is_pre_tag, iter.get_tags()) \
			and not find_tag_toggle():
				missing_tabs = []
				check_tab = lambda l: (buffer.get_iter_at_line(l).get_char() == '\t') or missing_tabs.append(1)
				buffer.foreach_line_in_selection(check_tab)
				if len(missing_tabs) == 0:
					return buffer.foreach_line_in_selection(delete_char)
				else:
					return False
			else:
				# For selection decrement - first check if all lines have indent
				level = []
				buffer.strip_selection()
				buffer.foreach_line_in_selection(
					lambda l: level.append(buffer.get_indent(l)) )
				if level and min(level) > 0:
					return buffer.foreach_line_in_selection(buffer.unindent)
				else:
					return False

		def find_tag_toggle():
			# Checks if there are any tag changes within the selection
			start, end = buffer.get_selection_bounds()
			toggle = start.copy()
			toggle.forward_to_tag_toggle(None)
			return toggle.compare(end) < 0

		with buffer.user_action:
			if event.keyval in KEYVALS_TAB:
				# Check if inside verbatim block AND entire selection without tag toggle
				iter = buffer.get_insert_iter()
				if filter(_is_pre_tag, iter.get_tags()) \
				and not find_tag_toggle():
					prepend_tab = lambda l: buffer.insert(buffer.get_iter_at_line(l), '\t')
					buffer.foreach_line_in_selection(prepend_tab)
				else:
					buffer.foreach_line_in_selection(buffer.indent)
			elif event.keyval in KEYVALS_LEFT_TAB:
				decrement_indent()
			elif event.keyval in KEYVALS_BACKSPACE \
			and self.preferences['unindent_on_backspace']:
				decremented = decrement_indent()
				if not decremented:
					handled = None # nothing happened, normal backspace
			elif event.keyval in KEYVALS_ASTERISK:
				def toggle_bullet(line):
					bullet = buffer.get_bullet(line)
					if not bullet and not buffer.get_line_is_empty(line):
						buffer.set_bullet(line, BULLET)
					elif bullet == BULLET:
						buffer.set_bullet(line, None)
				buffer.foreach_line_in_selection(toggle_bullet)
			elif event.keyval in KEYVALS_GT:
				def email_quote(line):
					iter = buffer.get_iter_at_line()
					bound = iter.copy()
					bound.forward_char()
					if iter.get_text(bound) == '>':
						buffer.insert(iter, '>')
					else:
						buffer.insert(iter, '> ')
				buffer.foreach_line_in_selection(email_quote)
			else:
				handled = False

		return handled

	def get_iter_at_pointer(self):
		'''Returns the TextIter that is under the mouse'''
		x, y = self.get_pointer()
		x, y = self.window_to_buffer_coords(gtk.TEXT_WINDOW_WIDGET, x, y)
		return self.get_iter_at_location(x, y)

	def check_cursor_type(self, iter):
		'''Set the mouse cursor image according to content at 'iter'.
		E.g. set a "hand" cursor when hovering over a link. Also emits
		the link-enter and link-leave signals when apropriate.
		'''
		link = self.get_buffer().get_link_data(iter)

		if link:
			cursor = CURSOR_LINK
		else:
			pixbuf = iter.get_pixbuf()
			if not pixbuf:
				# right side of pixbuf will map to next iter
				iter.backward_char()
				pixbuf = iter.get_pixbuf()

			if pixbuf and pixbuf.zim_type == 'icon' \
			and pixbuf.zim_attrib['stock'] in (
				STOCK_CHECKED_BOX, STOCK_UNCHECKED_BOX, STOCK_XCHECKED_BOX):
				cursor = CURSOR_WIDGET
			else:
				cursor = CURSOR_TEXT

		if cursor != self.cursor:
			window = self.get_window(gtk.TEXT_WINDOW_TEXT)
			window.set_cursor(cursor)

		# Check if we need to emit any events for hovering
		if self.cursor == CURSOR_LINK: # was over link before
			if cursor == CURSOR_LINK: # still over link
				if link == self.cursor_link:
					pass
				else:
					# but other link
					self.emit('link-leave', self.cursor_link)
					self.emit('link-enter', link)
			else:
				self.emit('link-leave', self.cursor_link)
		elif cursor == CURSOR_LINK: # was not over link, but is now
			self.emit('link-enter', link)

		self.cursor = cursor
		self.cursor_link = link

	def click_link(self, iter):
		'''Emits the link-clicked signal if there is a link at iter.
		Returns True for success, returns False if no link was found.
		'''
		link = self.get_buffer().get_link_data(iter)
		if link:
			self.emit('link-clicked', link)
			return True
		else:
			return False

	def click_checkbox(self, iter, checkbox_type=None):
		'''If 'iter' or the position left of 'iter' is a checkbox this
		function will call toggle_checkbox() to effect a click on the
		checkbox.
		'''
		if iter.get_line_offset() < 2:
			# Only position 0 or 1 can map to a checkbox
			buffer = self.get_buffer()
			recurs = self.preferences['recursive_checklist']
			return buffer.toggle_checkbox(iter.get_line(), checkbox_type, recurs)
		else:
			return False

	def get_visual_home_positions(self, iter):
		'''Returns two text iters. If we are on a word wrapped line, both point
		to the begin of the visual line (which is not the actual paragraph
		start). If the visual begin happens to be the real line start the first
		iter will give the real line start while the second will give the start
		of the actual content on the line (so after skipping bullets and
		whitespace). In that case the two iters specify a range that may
		contain bullets or whitespace at the start of the line.
		'''
		home = iter.copy()
		if not self.starts_display_line(home):
			self.backward_display_line_start(home)

		if home.starts_line():
			ourhome = home.copy()
			self.get_buffer().iter_forward_past_bullet(ourhome)
			bound = ourhome.copy()
			bound.forward_char()
			while ourhome.get_text(bound) in (' ', '\t'):
				if ourhome.forward_char():
					bound.forward_char()
				else:
					break
			return home, ourhome
		else:
			# only start visual line, not start of real line
			return home, home.copy()

	def do_end_of_word(self, start, end, word, char):
		buffer = self.get_buffer()
		handled = True
		#~ print 'WORD >>%s<< CHAR >>%s<<' % (word, char)

		if filter(_is_not_indent_tag, buffer.iter_get_zim_tags(start)) \
		or filter(_is_not_indent_tag, buffer.iter_get_zim_tags(end)):
			# DO not auto-format if any zim tags are applied except for indent
			return

		def apply_tag(match):
			#~ print "TAG >>%s<<" % word
			start = end.copy()
			if not start.backward_chars(len(match)):
				return False
			if buffer.range_has_tags(_is_not_indent_tag, start, end):
				return False
			tag = buffer.create_tag_tag(match)
			buffer.apply_tag(tag, start, end)
			return True

		def apply_link(match):
			#~ print "LINK >>%s<<" % word
			start = end.copy()
			if not start.backward_chars(len(match)):
				return False
			if buffer.range_has_tags(_is_not_indent_tag, start, end):
				return False
			tag = buffer.create_link_tag(match, match)
			buffer.apply_tag(tag, start, end)
			return True

		if (char == ' ' or char == '\t') and start.starts_line() \
		and word in autoformat_bullets:
			# format bullet and checkboxes
			line = start.get_line()
			end.forward_char() # also overwrite the space triggering the action
			buffer.delete(start, end)
			buffer.set_bullet(line, autoformat_bullets[word])
		elif tag_re.match(word):
			apply_tag(tag_re[0])
		elif url_re.match(word):
			apply_link(url_re[0])
		elif page_re.match(word):
			# Do not link "10:20h", "10:20PM" etc. so check two letters before first ":"
			w = word.strip(':').split(':')
			if w and twoletter_re.search(w[0]):
				apply_link(page_re[0])
			else:
				handled = False
		elif interwiki_re.match(word):
			apply_link(interwiki_re[0])
		elif self.preferences['autolink_files'] and file_re.match(word):
			apply_link(file_re[0])
		elif self.preferences['autolink_camelcase'] and camelcase_re.match(word):
			apply_link(camelcase_re[0])
		elif self.preferences['auto_reformat']:
			handled = False
			linestart = buffer.get_iter_at_line(end.get_line())
			partial_line = linestart.get_slice(end)
			for style,re in markup_re.items():
				if not re.search(partial_line) == None:
					matchstart = linestart.copy()
					matchstart.forward_chars(re.start())
					matchend = linestart.copy()
					matchend.forward_chars(re.end())
					if filter(_is_not_indent_tag,buffer.iter_get_zim_tags(matchstart)) \
					or filter(_is_not_indent_tag,buffer.iter_get_zim_tags(matchend)):
						continue
					buffer.delete(matchstart,matchend)
					buffer.insert_with_tags_by_name(matchstart,re[2],style)
					handled_here = True
					break
		else:
			handled = False

		if handled:
			self.stop_emission('end-of-word')

	def do_end_of_line(self, end):
		buffer = self.get_buffer()

		if end.starts_line():
			return # empty line
		start = buffer.get_iter_at_line(end.get_line())
		line = start.get_text(end)
		#~ print 'LINE >>%s<<' % line

		if heading_re.match(line):
			level = len(heading_re[1])-1
			heading = heading_re[2]
			mark = buffer.create_mark(None, end)
			buffer.delete(start, end)
			buffer.insert_with_tags_by_name(
				buffer.get_iter_at_mark(mark), heading, 'style-h'+str(level))
			buffer.delete_mark(mark)
		elif not buffer.get_bullet_at_iter(start) is None:
			# we are part of bullet list
			ourhome = start.copy()
			buffer.iter_forward_past_bullet(ourhome)
			newlinestart = end.copy()
			newlinestart.forward_line()
			if ourhome.equal(end) and newlinestart.ends_line():
				# line with bullet but no text - break list if no text on next line
				line, newline = start.get_line(), newlinestart.get_line()
				buffer.delete(start, end)
				buffer.set_indent(line, None)
				buffer.set_indent(newline, None)
			else:
				# determine indent
				newline = newlinestart.get_line()
				indent = buffer.get_indent(start.get_line())
				nextlinestart = newlinestart.copy()
				if nextlinestart.forward_line() \
				and buffer.get_bullet_at_iter(nextlinestart):
					nextindent = buffer.get_indent(nextlinestart.get_line())
					if nextindent >= indent:
						# we are at the head of a sublist
						indent = nextindent

				# add bullet on new line
				bullet = buffer.get_bullet_at_iter(start)
				if bullet in (CHECKED_BOX, XCHECKED_BOX):
					bullet = UNCHECKED_BOX
				buffer.set_bullet(newline, bullet)

				# apply indent
				buffer.set_indent(newline, indent)

			buffer.update_editmode() # also updates indent tag


# Need to register classes defining gobject signals
gobject.type_register(TextView)


class UndoActionGroup(list):
	'''Container for a set of undo actions, will be undone, redone in a single step'''

	__slots__ = ('can_merge', 'cursor')

	def __init__(self):
		self.can_merge = False
		self.cursor = None

	def reversed(self):
		'''Returns a new UndoActionGroup with the reverse actions of this group'''
		group = UndoActionGroup()
		group.cursor = self.cursor
		for action in self:
			# constants are defined such that negating them reverses the action
			action = (-action[0],) + action[1:]
			group.insert(0, action)
		return group


class UndoStackManager:
	'''This class implements a manager for the undo stack for our TextBuffer class.
	It records any changes and allows rolling back actions. Data in this undo stack
	is only valid as long as the associated TextBuffer exists.

	When recording new actions after rolling back a previous action, the remaining
	stack will be 'folded'. This means that even the 'undo' action can always be
	undone and no data is discarded.

	We try to group single-character inserts and deletes into words. This makes
	the stack more compact and makes the undo action more meaningful.
	'''

	MAX_UNDO = 100 # FIXME what is a sensible value here ?

	# We have 4 types of actions that can be recorded. Each action is recorded as
	# a tuple containing this constant as the first item, followed by the start
	# and end offsets in the buffer and a data structure (either a parse tree or a text tag).
	# Negating an action gives it opposite.

	ACTION_INSERT = 1
	ACTION_DELETE = -1
	ACTION_APPLY_TAG = 2
	ACTION_REMOVE_TAG = -2

	# Actions will be grouped on the stack by putting them inside lists. These lists
	# will be undone / redone recursively as single actions. When recording a group
	# will start and stop with the begin-user-action and end-user-action signals.
	# By definition these signals will not be emitted if a group is open already, so
	# groups will not be nested inside each other.

	# Each interactive action (e.g. every single key stroke) is wrapped in a set of
	# begin-user-action and end-user-action signals. We use these signals to group actions.
	# This implies that any sequence on non-interactive actions will also end up in a
	# single group. An interactively created group consisting of a single character insert
	# or single character delete is a candidate for merging*.

	# *) Merging: grouping various small actions into a meaningful action automatically.
	#    In this case we merge single character inserts into words so undo is a bit faster
	#    then just undoing one character at the time.

	# *) Folding: if the user presses undo a few times and starts typing we "fold" the
	#    actions that are on the redo stack into the undo stack. So this content is not
	#    dropped. Pressing undo again will first undo the typing, then undo (or redo) the
	#    previous undo actions and then proceed undoing the rest of the stack.
	#	FIXME: nice ascii diagram of how folding of the undo stack works...


	def __init__(self, textbuffer):
		self.buffer = textbuffer
		self.stack = [] # stack of actions & action groups
		self.group = UndoActionGroup() # current group of actions
		self.interactive = False # interactive edit or not
		self.insert_pending = False # whether we need to call flush insert or not
		self.undo_count = 0 # number of undo steps that were done
		self.block_count = 0 # number of times block() was called

		self.recording_handlers = [] # handlers to be blocked when not recording
		for signal, handler in (
			('undo-save-cursor', self.do_save_cursor),
			('insert-text', self.do_insert_text),
			#~ ('inserted-tree', self.do_insert_tree), # TODO
			('insert-pixbuf', self.do_insert_pixbuf),
			('delete-range', self.do_delete_range),
			('begin-user-action', self.do_begin_user_action),
			('end-user-action', self.do_end_user_action),
		):
			self.recording_handlers.append(
				self.buffer.connect(signal, handler) )

		for signal, action in (
			('apply-tag', self.ACTION_APPLY_TAG),
			('remove-tag', self.ACTION_REMOVE_TAG),
		):
			self.recording_handlers.append(
				self.buffer.connect(signal, self.do_change_tag, action) )

		#~ self.buffer.connect_object('begin-insert-tree',
			#~ self.__class__.block, self)
		#~ self.buffer.connect_object('end-insert-tree',
			#~ self.__class__.unblock, self)

		self.buffer.connect_object('clear',
			self.__class__.clear, self)

		#~ self.buffer.connect_object('edit-textstyle-changed',
			#~ self.__class__._flush_if_typing, self)
		#~ self.buffer.connect_object('set-mark',
			#~ self.__class__._flush_if_typing, self)

	def block(self):
		'''Block listening to events from the textbuffer until further notice.
		Any change in between will not be undo-able (and mess up the undo stack)
		unless it is recorded explicitly. Keeps count of number of calls to
		block() and unblock().
		'''
		# blocking / unblocking does not affect the state - just "pause"
		if self.block_count == 0:
			for id in self.recording_handlers:
				self.buffer.handler_block(id)
		self.block_count += 1

	def unblock(self):
		# blocking / unblocking does not affect the state - just "pause"
		if self.block_count > 1:
			self.block_count -= 1
		else:
			for id in self.recording_handlers:
				self.buffer.handler_unblock(id)
			self.block_count = 0

	def clear(self):
		self.stack = []
		self.group = UndoActionGroup()
		self.interactive = False
		self.insert_pending = False
		self.undo_count = 0
		self.block_count = 0
		self.block()

	def do_save_cursor(self, buffer, iter):
		self.group.cursor = iter.get_offset()

	def do_begin_user_action(self, buffer):
		'''Start a group of actions that will be undone / redone as a single action'''
		if self.undo_count > 0:
			self.flush_redo_stack()

		if self.group:
			self.stack.append(self.group)
			self.group = UndoActionGroup()
			while len(self.stack) > self.MAX_UNDO:
				self.stack.pop(0)

		self.interactive = True

	def do_end_user_action(self, buffer):
		'''End a group of actions that will be undone / redone as a single action'''
		if self.group:
			self.stack.append(self.group)
			self.group = UndoActionGroup()
			while len(self.stack) > self.MAX_UNDO:
				self.stack.pop(0)

		self.interactive = False

	#~ def do_inserted_tree(self, buffer, start, end, parsetree):
		#~ if self.undo_count > 0: self._flush_redo_stack()

		#~ start, end = start.get_offset(), end.get_offset()
		#~ self.group.append((self.ACTION_INSERT, start, end, tree))

	def do_insert_text(self, buffer, iter, text, length):
		# Do not use length argument, it gives length in bytes, not characters
		text = text.decode('utf-8')
		length = len(text)
		if self.undo_count > 0: self.flush_redo_stack()

		start = iter.get_offset()
		end = start + length
		#~ print 'INSERT at %i: "%s" (%i)' % (start, text, length)

		if length == 1 and not text.isspace() \
		and self.interactive and not self.group:
			# we can merge
			if self.stack and self.stack[-1].can_merge:
				previous = self.stack[-1][-1]
				if previous[0] == self.ACTION_INSERT \
				and previous[2] == start \
				and previous[3] is None:
					# so can previous group - let's merge
					self.group = self.stack.pop()
					self.group[-1] = (self.ACTION_INSERT, previous[1], end, None)
					return
			# we didn't merge - set flag for next
			self.group.can_merge = True

		self.group.append((self.ACTION_INSERT, start, end, None))
		self.insert_pending = True

	def do_insert_pixbuf(self, buffer, iter, pixbuf):
		if self.undo_count > 0: self.flush_redo_stack()
		elif self.insert_pending: self.flush_insert()

		start = iter.get_offset()
		end = start + 1
		#~ print 'INSERT PIXBUF at %i' % start
		self.group.append((self.ACTION_INSERT, start, end, None))
		self.group.can_merge = False
		self.insert_pending = True

	def flush_insert(self):
		# For insert actually getting the tree is delayed when possible

		def _flush_group(group):
			for i in reversed(range(len(group))):
				action, start, end, tree = group[i]
				if action == self.ACTION_INSERT and tree is None:
					bounds = (self.buffer.get_iter_at_offset(start),
								self.buffer.get_iter_at_offset(end))
					tree = self.buffer.get_parsetree(bounds, raw=True)
					#~ print 'FLUSH %i to %i\n\t%s' % (start, end, tree.tostring())
					group[i] = (self.ACTION_INSERT, start, end, tree)
				else:
					return False
			return True

		if _flush_group(self.group):
			for i in reversed(range(len(self.stack))):
				if not _flush_group(self.stack[i]):
					break

		self.insert_pending = False

	def do_delete_range(self, buffer, start, end):
		if self.undo_count > 0: self.flush_redo_stack()
		elif self.insert_pending: self.flush_insert()

		bounds = (start, end)
		tree = self.buffer.get_parsetree(bounds, raw=True)
		start, end = start.get_offset(), end.get_offset()
		#~ print 'DELETE RANGE from %i to %i\n\t%s' % (start, end, tree.tostring())
		self.group.append((self.ACTION_DELETE, start, end, tree))
		self.group.can_merge = False

	def do_change_tag(self, buffer, tag, start, end, action):
		assert action in (self.ACTION_APPLY_TAG, self.ACTION_REMOVE_TAG)
		if not hasattr(tag, 'zim_type'):
			return

		start, end = start.get_offset(), end.get_offset()
		if self.group \
		and self.group[-1][0] == self.ACTION_INSERT \
		and self.group[-1][1] <= start \
		and self.group[-1][2] >= end \
		and self.group[-1][3] is None:
			pass # for text that is not yet flushed tags will be in the tree
		else:
			if self.undo_count > 0: self.flush_redo_stack()
			elif self.insert_pending: self.flush_insert()

			#~ print 'TAG CHANGED', start, end, tag
			self.group.append((action, start, end, tag))
			self.group.can_merge = False

	def undo(self):
		'''Undo one user action'''
		if self.group:
			self.stack.append(self.group)
			self.group = UndoActionGroup()
		if self.insert_pending: self.flush_insert()

		#~ import pprint
		#~ pprint.pprint( self.stack )

		l = len(self.stack)
		if self.undo_count == l:
			return False
		else:
			self.undo_count += 1
			i = l - self.undo_count
			self._replay(self.stack[i].reversed())
			return True

	def flush_redo_stack(self):
		# fold stack so no data is lost, each undo step can now be undone
		# so instead of dropping forward stack, we add an new group for the undone
		# actions to the stack

		i = len(self.stack) - self.undo_count
		fold = UndoActionGroup()
		for group in reversed(self.stack[i:]):
			fold.extend(group.reversed())
		self.stack.append(fold)
		self.undo_count = 0

	def redo(self):
		'''Redo one user action'''
		if self.undo_count == 0:
			return False
		else:
			assert not self.group, 'BUG: undo count should have been zero'
			i = len(self.stack) - self.undo_count
			self._replay(self.stack[i])
			self.undo_count -= 1
			return True

	def _replay(self, actiongroup):
		self.block()

		#~ print '='*80
		for action, start, end, data in actiongroup:
			iter = self.buffer.get_iter_at_offset(start)
			bound = self.buffer.get_iter_at_offset(end)

			if action == self.ACTION_INSERT:
				#~ print 'INSERTING', data.tostring()
				self.buffer.place_cursor(iter)
				self.buffer.insert_parsetree_at_cursor(data)
			elif action == self.ACTION_DELETE:
				#~ print 'DELETING'
				self.buffer.place_cursor(iter)
				tree = self.buffer.get_parsetree((iter, bound), raw=True)
				self.buffer.delete(iter, bound)
				if tree.tostring() != data.tostring():
					logger.warn('Mismatch in undo stack\n%s\n%s\n', tree.tostring(), data.tostring())
			elif action == self.ACTION_APPLY_TAG:
				#~ print 'APPLYING', data
				self.buffer.apply_tag(data, iter, bound)
				self.buffer.place_cursor(bound)
			elif action == self.ACTION_REMOVE_TAG:
				#~ print 'REMOVING', data
				self.buffer.remove_tag(data, iter, bound)
				self.buffer.place_cursor(bound)
			else:
				assert False, 'BUG: unknown action type'

		if not actiongroup.cursor is None:
			iter = self.buffer.get_iter_at_offset(actiongroup.cursor)
			self.buffer.place_cursor(iter)

		self.unblock()


class PageView(gtk.VBox):
	'''Wrapper for TextView which handles the application logic for menu items.
	Also adds a bar below the TextView with input for the 'find' action.
	'''

	# define signals we want to use - (closure type, return type and arg types)
	__gsignals__ = {
		'modified-changed': (gobject.SIGNAL_RUN_LAST, None, ()),
	}


	def __init__(self, ui, secondary=False):
		gtk.VBox.__init__(self)
		self.ui = ui
		self._buffer_signals = ()
		self.page = None
		self.readonly = True
		self.readonlyset = False
		self.secondary = secondary
		if self.secondary:
			self.readonlyset = True
		self.undostack = None
		self.image_generator_plugins = {}
		self._current_toggle_action = None
		self._showing_template = False

		self.preferences = self.ui.preferences['PageView']
		if not self.secondary:
			# HACK avoid registering a second time
			self.ui.register_preferences('PageView', ui_preferences)

		self.view = TextView(preferences=self.preferences)
		swindow = gtk.ScrolledWindow()
		swindow.set_policy(gtk.POLICY_AUTOMATIC, gtk.POLICY_AUTOMATIC)
		swindow.set_shadow_type(gtk.SHADOW_IN)
		swindow.add(self.view)
		self.add(swindow)

		self.view.connect_object('link-clicked', PageView.do_link_clicked, self)
		self.view.connect_object('link-enter', PageView.do_link_enter, self)
		self.view.connect_object('link-leave', PageView.do_link_leave, self)
		self.view.connect_object('populate-popup', PageView.do_populate_popup, self)

		## Create search box
		self.find_bar = FindBar(textview=self.view)
		self.pack_end(self.find_bar, False)
		self.find_bar.hide()

		## setup GUI actions
		if self.secondary:
			# HACK - divert actions from uimanager
			self.actiongroup = gtk.ActionGroup('SecondaryPageView')
		self.ui.add_actions(ui_actions, self)

		# Extra keybinding for Find: F3, <Shift>F3 and <Ctrl>F3
		group = self.ui.uimanager.get_accel_group()
		group.connect_group(
				gtk.keysyms.F3, 0, gtk.ACCEL_VISIBLE,
				lambda *a: self.find_next())
		group.connect_group(
				gtk.keysyms.F3, gtk.gdk.SHIFT_MASK, gtk.ACCEL_VISIBLE,
				lambda *a: self.find_previous())
		group.connect_group(
				gtk.keysyms.F3, gtk.gdk.CONTROL_MASK, gtk.ACCEL_VISIBLE,
				lambda *a: self.show_find())

		# format actions need some custom hooks
		actiongroup = self.actiongroup
		actiongroup.add_actions(ui_format_actions)
		actiongroup.add_toggle_actions(ui_format_toggle_actions)

		for name in [a[0] for a in ui_format_actions]:
			action = actiongroup.get_action(name)
			action.zim_readonly = False
			#~ action.connect('activate', lambda o, *a: logger.warn(o.get_name()))
			action.connect('activate', self.do_toggle_format_action)

		for name in [a[0] for a in ui_format_toggle_actions]:
			action = actiongroup.get_action(name)
			action.zim_readonly = False
			#~ action.connect('activate', lambda o, *a: logger.warn(o.get_name()))
			action.connect('activate', self.do_toggle_format_action)

		# Extra keybinding for undo - default is <Shift><Ctrl>Z (see HIG)
		def do_undo(*a):
			if not self.readonly:
				self.redo()

		y = gtk.gdk.unicode_to_keyval(ord('y'))
		group = self.ui.uimanager.get_accel_group()
		group.connect_group( # <Ctrl>Y
				y, gtk.gdk.CONTROL_MASK, gtk.ACCEL_VISIBLE,
				do_undo)

		PageView.style = config_file('style.conf')
		self.on_preferences_changed(self.ui)
		self.ui.connect('preferences-changed', self.on_preferences_changed)

		self.ui.connect('open-notebook', self.on_open_notebook)
		self.ui.connect_object('readonly-changed', PageView.set_readonly, self)

	def grab_focus(self):
		self.view.grab_focus()

	def on_preferences_changed(self, ui):
		self.reload_style()
		self.view.set_cursor_visible(
			self.preferences['read_only_cursor'] or not self.readonly)

	def reload_style(self):
		'''(Re-)loads style definition from the config. While running this
		config is found as the class attribute 'style'.
		'''
		self.style['TextView'].setdefault('indent', TextBuffer.pixels_indent)
		self.style['TextView'].setdefault('tabs', None, int)
			# Don't set a default here as not to break pages that were
			# created before this setting was introduced.
		self.style['TextView'].setdefault('linespacing', 3)
		self.style['TextView'].setdefault('font', None, basestring)
		self.style['TextView'].setdefault('justify', None, basestring)
		#~ print self.style['TextView']

		TextBuffer.pixels_indent = self.style['TextView']['indent']

		if self.style['TextView']['tabs']:
			tabarray = pango.TabArray(1, True) # Initial size, position in pixels
			tabarray.set_tab(0, pango.TAB_LEFT, self.style['TextView']['tabs'])
				# We just set the size for one tab, apparently this gets
				# copied automaticlly when a new tab is created by the textbuffer
			self.view.set_tabs(tabarray)

		if self.style['TextView']['linespacing']:
			self.view.set_pixels_below_lines(self.style['TextView']['linespacing'])

		if self.style['TextView']['font']:
			font = pango.FontDescription(self.style['TextView']['font'])
			self.view.modify_font(font)
		else:
			self.view.modify_font(None)

		if self.style['TextView']['justify']:
			try:
				const = self.style['TextView']['justify']
				assert hasattr(gtk, const), 'No such constant: gtk.%s' % const
				self.view.set_justification(getattr(gtk, const))
			except:
				logger.exception('Exception while setting justification:')

		testbuffer = gtk.TextBuffer()
		for tag in [k[4:] for k in self.style.keys() if k.startswith('Tag ')]:
			try:
				assert tag in TextBuffer.tag_styles, 'No such tag: %s' % tag
				attrib = self.style['Tag '+tag].copy()
				for a in attrib.keys():
					assert a in TextBuffer.tag_attributes, 'No such tag attribute: %s' % a
					if isinstance(attrib[a], basestring):
						if attrib[a].startswith('PANGO_'):
							const = attrib[a][6:]
							assert hasattr(pango, const), 'No such constant: pango.%s' % const
							attrib[a] = getattr(pango, const)
						else:
							attrib[a] = str(attrib[a]) # pango doesn't like unicode attributes
				#~ print 'TAG', tag, attrib
				assert testbuffer.create_tag('style-'+tag, **attrib)
			except:
				logger.exception('Exception while parsing tag: %s:', tag)
			else:
				TextBuffer.tag_styles[tag] = attrib

	def on_open_notebook(self, ui, notebook):
		# HACK, this makes sure we do not hijack keybindings like
		# ^C and ^V while we are not focus (e.g. paste in find bar)
		# Put it here to ensure mainwindow is initialized.
		def set_actiongroup_sensitive(window, widget):
			#~ print '!! FOCUS SET:', widget
			sensitive = widget is self.view
			self.set_menuitems_sensitive(sensitive)

		window = self.get_toplevel()
		window.connect('set-focus', set_actiongroup_sensitive)

		def assert_not_modified(page, *a):
			if page == self.page \
			and self.view.get_buffer().get_modified():
				raise AssertionError, 'BUG: page changed while buffer changed as well'
				# not using assert here because it could be optimized away

		for s in ('stored-page', 'deleted-page', 'moved-page'):
			notebook.connect(s, assert_not_modified)

	def set_page(self, page):
		# unhook from previous page
		if self.page:
			self.page.set_ui_object(None)

		# for some reason keeping a copy of the previous buffer
		# prevents a number of segfaults ...
		# we do clear the old buffer to save some memory
		if self.undostack:
			self.undostack.block()
			self.undostack = None

		self._prev_buffer = self.view.get_buffer()
		finderstate = self._prev_buffer.finder.get_state()

		for child in self.view.get_children():
			self.view.remove(child)
			if hasattr(child, "_zim_objmanager"):
				del child._zim_objmanager

		for id in self._buffer_signals:
			self._prev_buffer.disconnect(id)
		self._buffer_signals = ()
		self._prev_buffer.clear()

		# now create the new buffer
		self.page = page
		buffer = TextBuffer(self.ui.notebook, self.page)
		buffer.connect('insert-object', self.insert_object)
		self.view.set_buffer(buffer)
		tree = page.get_parsetree()

		cursorpos = 0
		if tree is None:
			# TODO check read-only
			template = self.ui.notebook.get_template(page)
			tree = template.process_to_parsetree(self.ui.notebook, page)
			cursorpos = -1
		else:
			template = None

		try:
			self.set_parsetree(tree, bool(template))
			if not self.secondary:
				page.set_ui_object(self) # only after successful set tree in buffer
		except Exception, error:
			# Maybe corrupted parse tree - prevent page to be edited or saved back
			self.page.readonly = True
			self.set_readonly()
			ErrorDialog(self.ui, error).run()
			# TODO set error page e.g. zim.notebook.LoadingErrorPage
			# TODO add test for this catch - how to trigger this for testing ?

		if cursorpos != -1:
			buffer.place_cursor(buffer.get_iter_at_offset(cursorpos))

		self.view.scroll_to_mark(buffer.get_insert(), 0.3)

		self._buffer_signals = (
			buffer.connect('textstyle-changed', self.do_textstyle_changed),
			buffer.connect('modified-changed', lambda o: self.on_modified_changed(o) ),
			buffer.connect_after('mark-set', self.do_mark_set),
		)

		buffer.finder.set_state(*finderstate) # maintain state

		self.undostack = UndoStackManager(buffer)
		self.set_readonly() # initialize menu state

	def get_page(self): return self.page

	def on_modified_changed(self, buffer):
		# one-way traffic, set page modified after modifying the buffer
		# but not the other way
		self._showing_template = False
		if buffer.get_modified() and not self.page.modified:
			if self.readonly:
				logger.warn('Buffer edited while read-only - potential bug')
			else:
				self.page.modified = True
				self.emit('modified-changed')

	def clear(self):
		# Called e.g. by "discard changes" maybe due to an exception in
		# buffer.get_parse_tree() - so just drop everything...
		buffer = self.view.get_buffer()
		buffer.clear()
		buffer.set_modified(False)
		self._showing_template = False

	def get_parsetree(self):
		if self._showing_template:
			return None
		else:
			buffer = self.view.get_buffer()
			if buffer.get_modified():
				self._parsetree = buffer.get_parsetree()
				buffer.set_modified(False)
			#~ print self._parsetree.tostring()
			return self._parsetree

	def set_parsetree(self, tree, istemplate=False):
		buffer = self.view.get_buffer()
		assert not buffer.get_modified(), 'BUG: changing parsetree while buffer was changed as well'
		tree.resolve_images(self.ui.notebook, self.page)
		buffer.set_parsetree(tree)
		self._parsetree = tree
		self._showing_template = istemplate

	def set_readonly(self, readonly=None):
		if not readonly is None:
			self.readonlyset = readonly

		if self.readonlyset:
			self.readonly = True
		elif self.page:
			self.readonly = self.page.readonly or self.ui.readonly
		else:
			self.readonly = self.ui.readonly

		self.view.set_editable(not self.readonly)
		self.view.set_cursor_visible(
			self.preferences['read_only_cursor'] or not self.readonly)

		self.set_menuitems_sensitive(True)

	def set_menuitems_sensitive(self, sensitive):
		'''Batch update global menu sensitivity while respecting
		sensitivities set due to cursor position, readonly state etc.
		'''
		if sensitive:
			# partly overrule logic in ui.set_readonly()
			for action in self.actiongroup.list_actions():
				action.set_sensitive(
					action.zim_readonly or not self.readonly)

			# update state for menu items for checkboxes and links
			buffer = self.view.get_buffer()
			iter = buffer.get_insert_iter()
			mark = buffer.get_insert()
			self.do_mark_set(buffer, iter, mark)
		else:
			for action in self.actiongroup.list_actions():
				action.set_sensitive(False)

	def set_cursor_pos(self, pos):
		buffer = self.view.get_buffer()
		buffer.place_cursor(buffer.get_iter_at_offset(pos))
		self.view.scroll_to_mark(buffer.get_insert(), 0.2)

	def get_cursor_pos(self):
		buffer = self.view.get_buffer()
		iter = buffer.get_iter_at_mark(buffer.get_insert())
		return iter.get_offset()

	def set_scroll_pos(self, pos):
		pass # FIXME set scroll position

	def get_scroll_pos(self):
		pass # FIXME get scroll position

	def get_selection(self, format=None):
		'''Convenience method to get the current selection. If you
		specify 'format' (e.g. 'wiki' or 'html') the returned text
		is formatted.
		'''
		buffer = self.view.get_buffer()
		bounds = buffer.get_selection_bounds()
		if bounds:
			if format:
				tree = buffer.get_parsetree(bounds)
				dumper = get_format(format).Dumper()
				lines = dumper.dump(tree)
				return ''.join(lines)
			else:
				return bounds[0].get_text(bounds[1])
		else:
			return None

	def get_word(self, format=None):
		'''Convenience method to get the word that is under the cursor'''
		buffer = self.view.get_buffer()
		buffer.select_word()
		return self.get_selection(format)

	def register_image_generator_plugin(self, plugin, type):
		assert not 'type' in self.image_generator_plugins, \
			'Already have plugin for image type "%s"' % type
		self.image_generator_plugins[type] = plugin
		logger.debug('Registered plugin %s for image type "%s"', plugin, type)

	def unregister_image_generator_plugin(self, plugin):
		for type, obj in self.image_generator_plugins.items():
			if obj == plugin:
				self.image_generator_plugins.pop(type)
				logger.debug('Removed plugin %s for image type "%s"', plugin, type)


	def do_mark_set(self, buffer, iter, mark):
		if self.readonly or mark.get_name() != 'insert':
			return

		# Set sensitivity of various menu options
		line = iter.get_line()
		bullet = buffer.get_bullet(line)
		if bullet and bullet in CHECKBOXES:
			self.actiongroup.get_action('toggle_checkbox').set_sensitive(True)
			self.actiongroup.get_action('xtoggle_checkbox').set_sensitive(True)
		else:
			self.actiongroup.get_action('toggle_checkbox').set_sensitive(False)
			self.actiongroup.get_action('xtoggle_checkbox').set_sensitive(False)

		if buffer.get_link_tag(iter):
			self.actiongroup.get_action('remove_link').set_sensitive(True)
			self.actiongroup.get_action('edit_object').set_sensitive(True)
		elif buffer.get_image_data(iter):
			self.actiongroup.get_action('remove_link').set_sensitive(False)
			self.actiongroup.get_action('edit_object').set_sensitive(True)
		else:
			self.actiongroup.get_action('edit_object').set_sensitive(False)
			self.actiongroup.get_action('remove_link').set_sensitive(False)

	def do_textstyle_changed(self, buffer, style):
		#~ print '>>> SET STYLE', style

		# set statusbar
		if style: label = style.title()
		else: label = 'None'
		self.ui.mainwindow.statusbar_style_label.set_text(label)

		# set toolbar toggles
		if style:
			style_toggle = 'toggle_format_'+style
		else:
			style_toggle = None

		# Here we explicitly never change the toggle that initiated
		# the change (_current_toggle_action). Somehow touching this
		# toggle action will cause a new 'activate' signal to be fired,
		# *after* we go out of this function and thus after the unblock.
		# If we are lucky this second signal just undoes our current
		# action. If we are unlucky, it puts us in an infinite loop...
		# Not sure of the root cause, probably due to gtk+ internals.
		# There is no proper way to block it, so we need to avoid
		# calling it in the first place.
		for name in [a[0] for a in ui_format_toggle_actions]:
			action = self.actiongroup.get_action(name)
			if name == self._current_toggle_action:
				continue
			else:
				action.handler_block_by_func(self.do_toggle_format_action)
				action.set_active(name == style_toggle)
				action.handler_unblock_by_func(self.do_toggle_format_action)

		#~ print '<<<'

	def do_link_enter(self, link):
		self.ui.mainwindow.statusbar.push(1, 'Go to "%s"' % link['href'])

	def do_link_leave(self, link):
		self.ui.mainwindow.statusbar.pop(1)

	def do_link_clicked(self, link, new_window=False):
		'''Handler for the link-clicked signal'''
		assert isinstance(link, dict)
		href = link['href']
		type = link_type(href)
		logger.debug('Link clicked: %s: %s' % (type, link['href']))

		try:
			if type == 'interwiki':
				oldhref = href
				href = interwiki_link(href)
				if href:
					# could be file, url, or notebook
					type = link_type(href)
				else:
					if '?' in oldhref:
						oldhref, p = oldhref.split('?', 1)
					raise Error(_('No such wiki defined: %s') % oldhref)
					# T: error when unknown interwiki link is clicked

			if type == 'page':
				path = self.ui.notebook.resolve_path(href, source=self.page)
				if new_window:
					self.ui.open_new_window(path)
				else:
					self.ui.open_page(path)
			elif type == 'file':
				path = self.ui.notebook.resolve_file(href, self.page)
				self.ui.open_file(path)
			elif type == 'notebook':
				self.ui.open_notebook(href)
			else:
				self.ui.open_url(href)
		except Exception, error:
			ErrorDialog(self.ui, error).run()

	def do_populate_popup(self, menu):
		# Add custom tool
		# FIXME need way to (deep)copy widgets in the menu
		#~ toolmenu = self.ui.uimanager.get_widget('/text_popup')
		#~ tools = [tool for tool in toolmenu.get_children()
					#~ if not isinstance(tool, gtk.SeparatorMenuItem)]
		#~ print '>>> TOOLS', tools
		#~ if tools:
			#~ menu.prepend(gtk.SeparatorMenuItem())
			#~ for tool in tools:
				#~ tool.reparent(menu)

		buffer = self.view.get_buffer()

		### Copy As option ###
		default = self.preferences['copy_format']
		if default == 'Text':
			alternative = 'wiki'
			label = 'Wiki'
		else:
			alternative = 'plain'
			label = 'Text'
		item = gtk.MenuItem(_('Copy _As "%s"') % label) # T: menu item in preferences menu
		if buffer.get_has_selection():
			item.connect('activate',
				lambda o: self.view.do_copy_clipboard(alternative))
		else:
			item.set_sensitive(False)
		item.show_all()
		#~ menu.prepend(item)
		menu.insert(item, 2) # position after Copy in the standard menu - may not be robust...


		#### Check for images and links ###

		iter = buffer.get_iter_at_mark( buffer.get_mark('zim-popup-menu') )
			# This iter can be either cursor position or pointer
			# position, depending on how the menu was called
		link = buffer.get_link_data(iter)
		if link:
			type = link_type(link['href'])
			if type == 'file':
				file = link['href']
			else:
				file = None
		else:
			image = buffer.get_image_data(iter)
			if image is None:
				# Maybe we clicked right side of an image
				iter.backward_char()
				image = buffer.get_image_data(iter)

			if image:
				type = 'image'
				file = image['src']
				if 'type' in image \
				and image['type'] in self.image_generator_plugins:
					plugin = self.image_generator_plugins[image['type']]
					plugin.do_populate_popup(menu, buffer, iter, image)
					menu.show_all()
					return # plugin should decide about populating
			else:
				return # No link or image

		if file:
			file = self.ui.notebook.resolve_file(file, self.page)


		menu.prepend(gtk.SeparatorMenuItem())

		# remove link
		if link:
			item = gtk.MenuItem(_('_Remove Link'))
			item.connect('activate', lambda o: self.remove_link(iter=iter))
			item.set_sensitive(not self.readonly)
			menu.prepend(item)

		# edit
		if type == 'image':
			item = gtk.MenuItem(_('_Edit Properties')) # T: menu item in context menu for image
		else:
			item = gtk.MenuItem(_('_Edit Link')) # T: menu item in context menu
		item.connect('activate', lambda o: self.edit_object(iter=iter))
		item.set_sensitive(not self.readonly)
		menu.prepend(item)

		# copy
		def set_clipboards(o, text):
			for atom in ('PRIMARY', 'CLIPBOARD'):
				clipboard = gtk.Clipboard(selection=atom)
				clipboard.set_text(text)

		if type == 'mailto':
			item = gtk.MenuItem(_('Copy Email Address')) # T: context menu item
		else:
			item = gtk.MenuItem(_('Copy _Link')) # T: context menu item
		menu.prepend(item)

		if file:
			item.connect('activate', set_clipboards, file.path)
		elif link:
			item.connect('activate', set_clipboards, link['href'])

		menu.prepend(gtk.SeparatorMenuItem())

		# open with & open folder
		if type in ('file', 'image') and file:
			item = gtk.MenuItem(_('Open Folder'))
				# T: menu item to open containing folder of files
			menu.prepend(item)
			dir = file.dir
			if dir.exists():
				item.connect('activate', lambda o: self.ui.open_file(dir))
			else:
				item.set_sensitive(False)

			item = gtk.MenuItem(_('Open With...'))
				# T: menu item for sub menu with applications
			menu.prepend(item)
			if file.exists():
				submenu = OpenWithMenu(file)
				item.set_submenu(submenu)
			else:
				item.set_sensitive(False)
		elif type != 'page': # urls etc.
			item = gtk.MenuItem(_('Open With...'))
			menu.prepend(item)
			submenu = OpenWithMenu(link['href'], mimetype='text/html')
			if submenu.get_children():
				item.set_submenu(submenu)
			else:
				item.set_sensitive(False)

		# open in new window
		if type == 'page':
			item = gtk.MenuItem(_('Open in New _Window'))
				# T: menu item to open a link
			item.connect(
				'activate', lambda o: self.do_link_clicked(link, new_window=True))
			menu.prepend(item)

		# open
		if type == 'image':
			link = {'href': file.uri}

		item = gtk.MenuItem(_('_Open'))
			# T: menu item to open a link or file
		if file and not file.exists():
			item.set_sensitive(False)
		else:
			item.connect_object(
				'activate', PageView.do_link_clicked, self, link)
		menu.prepend(item)

		menu.show_all()

	def undo(self):
		self.undostack.undo()

	def redo(self):
		self.undostack.redo()

	def cut(self):
		self.view.emit('cut-clipboard')

	def copy(self):
		self.view.emit('copy-clipboard')

	def paste(self):
		self.view.emit('paste-clipboard')

	def delete(self):
		self.view.emit('delete-from-cursor', gtk.DELETE_CHARS, 1)

	def toggle_checkbox(self):
		buffer = self.view.get_buffer()
		recurs = self.preferences['recursive_checklist']
		buffer.toggle_checkbox_for_cursor_or_selection(CHECKED_BOX, recurs)

	def xtoggle_checkbox(self):
		buffer = self.view.get_buffer()
		recurs = self.preferences['recursive_checklist']
		buffer.toggle_checkbox_for_cursor_or_selection(XCHECKED_BOX, recurs)

	def edit_object(self, iter=None):
		buffer = self.view.get_buffer()
		if iter:
			buffer.place_cursor(iter)

		iter = buffer.get_iter_at_mark(buffer.get_insert())
		if buffer.get_link_tag(iter):
			return InsertLinkDialog(self.ui, self).run()

		image = buffer.get_image_data(iter)
		if not image:
			iter.backward_char() # maybe we clicked right side of an image
			image = buffer.get_image_data(iter)

		if image:
			if 'type' in image and image['type'] in self.image_generator_plugins:
				plugin = self.image_generator_plugins[image['type']]
				plugin.edit_object(buffer, iter, image)
			else:
				EditImageDialog(self.ui, buffer, self.page).run()
		else:
			return False

	def remove_link(self, iter=None):
		buffer = self.view.get_buffer()

		if not buffer.get_has_selection() \
		or (iter and not buffer.iter_in_selection(iter)):
			if iter:
				buffer.place_cursor(iter)
			buffer.select_link()

		start, end = buffer.get_selection_bounds()
		buffer.remove_link(start, end)

	def insert_date(self):
		InsertDateDialog(self.ui, self.view.get_buffer()).run()

	def insert_image(self, file=None, type=None, interactive=True):
		'''Insert an image in the text buffer at the cursor position.
		If 'interactive' is True we run the InsertImageDialog, otherwise
		the image is inserted immediately. Returns True when image exists,
		is of a supported file type and insert was successful, False
		otherwise.
		'''
		if interactive:
			InsertImageDialog(self.ui, self.view.get_buffer(), self.page, file).run()
		else:
			# Check if file is supported, otherwise unsupported file
			# results in broken image icon
			assert isinstance(file, File)
			if not (file.exists() and gtk.gdk.pixbuf_get_file_info(file.path)):
				return False

			src = self.ui.notebook.relative_filepath(file, self.page) or file.uri
			self.view.get_buffer().insert_image_at_cursor(file, src, type=type)
			return True

	def insert_bullet_list(self):
		self._start_bullet(BULLET)

	def insert_checkbox_list(self):
		self._start_bullet(UNCHECKED_BOX)

	def _start_bullet(self, bullet_type):
		buffer = self.view.get_buffer()
		line = buffer.get_insert_iter().get_line()

		with buffer.user_action:
			iter = buffer.get_iter_at_line(line)
			buffer.insert(iter, '\n')
			buffer.set_bullet(line, bullet_type)
			iter = buffer.get_iter_at_line(line)
			iter.forward_to_line_end()
			buffer.place_cursor(iter)

	def apply_format_bullet_list(self):
		self._apply_bullet(BULLET)

	def apply_format_checkbox_list(self):
		self._apply_bullet(UNCHECKED_BOX)

	def _apply_bullet(self, bullet_type):
		buffer = self.view.get_buffer()
		buffer.foreach_line_in_selection(buffer.set_bullet, bullet_type)

	def insert_text_from_file(self):
		InsertTextFromFileDialog(self.ui, self.view.get_buffer()).run()

	def insert_links(self, links):
		'''Non-interactive method to insert one or more links plus
		line breaks or whitespace. Resolves file links to relative paths.
		'''
		links = list(links)
		for i in range(len(links)):
			if isinstance(links[i], Path):
				links[i] = links[i].name
				continue
			elif isinstance(links[i], File):
				file = links[i]
			else:
				type = link_type(links[i])
				if type == 'file':
					file = File(links[i])
				else:
					continue # not a file
			links[i] = self.ui.notebook.relative_filepath(file, self.page) or file.uri

		if len(links) == 1: sep = ' '
		else: sep = '\n'

		buffer = self.view.get_buffer()
		with buffer.user_action:
			if buffer.get_has_selection():
				start, end = buffer.get_selection_bounds()
				self.buffer.delete(start, end)
			for link in links:
				buffer.insert_link_at_cursor(link, link)
				buffer.insert_at_cursor(sep)

	def insert_link(self):
		InsertLinkDialog(self.ui, self).run()

	def clear_formatting(self):
		buffer = self.view.get_buffer()
		mark = buffer.create_mark(None, buffer.get_insert_iter())
		selected = self.autoselect()

		if buffer.get_has_selection():
			start, end = buffer.get_selection_bounds()
			buffer.remove_textstyle_tags(start, end)
			if selected:
				# If we keep the selection we can not continue typing
				# so remove the selection and restore the cursor.
				buffer.unset_selection()
				buffer.place_cursor(buffer.get_iter_at_mark(mark))
		else:
			buffer.set_textstyle(None)

		buffer.delete_mark(mark)

	def do_toggle_format_action(self, action):
		'''Handler that catches all actions to apply and/or toggle formats'''
		name = action.get_name()
		logger.debug('Action: %s (toggle_format action)', name)
		self._current_toggle_action = name
		if name.startswith('apply_format_'): style = name[13:]
		elif name.startswith('toggle_format_'): style = name[14:]
		else: assert False, "BUG: don't known this action"
		self.toggle_format(style)
		self._current_toggle_action = None

	def toggle_format(self, format):
		buffer = self.view.get_buffer()
		selected = False
		mark = buffer.create_mark(None, buffer.get_insert_iter())

		if format != buffer.get_textstyle():
			# Only autoselect non formatted content - otherwise not
			# consistent when trying to break a formatted region
			# Could be improved by making autoselect refuse to select
			# formatted content
			ishead = format in ('h1', 'h2', 'h3', 'h4', 'h5', 'h6')
			selected = self.autoselect(selectline=ishead)

		buffer.toggle_textstyle(format, interactive=True)

		if selected:
			# If we keep the selection we can not continue typing
			# so remove the selection and restore the cursor.
			buffer.unset_selection()
			buffer.place_cursor(buffer.get_iter_at_mark(mark))
		buffer.delete_mark(mark)

	def autoselect(self, selectline=False):
		'''Auto select either a word or a line. Returns True when this
		function changed the selection. Does not do anything if a
		selection is present already or when the preference for auto-
		select is set to False.
		'''
		buffer = self.view.get_buffer()
		if buffer.get_has_selection():
			return False
		elif self.preferences['autoselect']:
			if selectline:
				return buffer.select_line()
			else:
				return buffer.select_word()
		else:
			return False

	def find(self, string, flags=0):
		'''Find some string in the buffer, scroll there and select it'''
		self.hide_find() # remove previous highlighting etc.
		buffer = self.view.get_buffer()
		buffer.finder.find(string, flags)
		self.view.scroll_to_mark(buffer.get_insert(), 0.3)

	def show_find(self, string=None, flags=0, highlight=False):
		self.find_bar.show()
		if string:
			self.find_bar.find(string, flags, highlight)
			self.view.grab_focus()
		else:
			self.find_bar.set_from_buffer()
			self.find_bar.grab_focus()

	def hide_find(self):
		self.find_bar.hide()
		self.view.grab_focus()

	def find_next(self):
		self.find_bar.show()
		self.find_bar.find_next()

	def find_previous(self):
		self.find_bar.show()
		self.find_bar.find_previous()

	def show_find_and_replace(self):
		dialog = FindAndReplaceDialog.unique(self, self.ui, self.view)
		dialog.set_from_buffer()
		dialog.present()

	def show_word_count(self):
		WordCountDialog(self).run()

	def insert_object(self, buffer, obj, interactive=False):
		'''Inserts custom object to TextView & Textbuffer.
		`obj` can be Element or CustomObjectClass instance.'''
		logger.debug("Insert object(%s, %s)", buffer, obj)
		if not isinstance(obj, CustomObjectClass):
			# assume obj is a parsetree element
			element = obj
			if not 'type' in element.attrib:
				return None
			obj = ObjectManager.get_object(element.attrib['type'], element.attrib, element.text, self.ui)

		def on_modified_changed(obj):
			if obj.get_modified() and not buffer.get_modified():
				buffer.set_modified(True)
		obj.connect('modified-changed', on_modified_changed)
		iter = buffer.get_insert_iter()

		anchor = ObjectAnchor(obj)
		buffer.insert_child_anchor(iter, anchor)
		widget = obj.get_widget()
		self.view.add_child_at_anchor(widget, anchor)
		widget.show_all()

	def zoom_in(self):
		self._zoom_increase_decrease_font_size( +1 )

	def zoom_out(self):
		self._zoom_increase_decrease_font_size( -1 )

	def _zoom_increase_decrease_font_size(self,plus_or_minus):
		style = self.style
		if self.style['TextView']['font']:
			font = pango.FontDescription(self.style['TextView']['font'])
		else:
			logger.debug( 'Switching to custom font implicitly because of zoom action' )
			font = self.view.style.font_desc
			self.style['TextView']['font'] = font.to_string()

		font_size = font.get_size()
		if font_size <= 1*1024 and plus_or_minus < 0:
			return
		else:
			font_size_new = font_size + plus_or_minus * 1024
			font.set_size( font_size_new )
		self.style['TextView']['font'] = font.to_string()
		self.view.modify_font(font)

		self.style.write()

	def zoom_reset(self):
		if not self.style['TextView']['font']:
			return

		widget = TextView({}) # Get new widget
		default_font = widget.style.font_desc

		font = pango.FontDescription(self.style['TextView']['font'])
		font.set_size( default_font.get_size() )

		if font.to_string() == default_font.to_string():
			self.style['TextView']['font'] = None
			self.view.modify_font(None)
		else:
			self.style['TextView']['font'] = font.to_string()
			self.view.modify_font(font)

		self.style.write()


# Need to register classes defining gobject signals
gobject.type_register(PageView)

class ObjectAnchor(gtk.TextChildAnchor):
	def __init__(self, manager):
		self.manager = manager
		gtk.TextChildAnchor.__init__(self)

gobject.type_register(ObjectAnchor)

class InsertDateDialog(Dialog):

	FORMAT_COL = 0 # format string
	DATE_COL = 1 # strfime rendering of the format

	def __init__(self, ui, buffer):
		Dialog.__init__(self, ui, _('Insert Date and Time'), # T: Dialog title
			button=(_('_Insert'), 'gtk-ok') )  # T: Button label
		self.buffer = buffer
		self.date = datetime.datetime.now()

		self.uistate.setdefault('lastusedformat', '')
		self.uistate.setdefault('linkdate', False)
		self.uistate.setdefault('calendar_expanded', False)

		## Add format list box
		label = gtk.Label()
		label.set_markup('<b>'+_("Format")+'</b>') # T: label in "insert date" dialog
		label.set_alignment(0.0, 0.5)
		self.vbox.pack_start((label), False)

		model = gtk.ListStore(str, str) # FORMAT_COL, DATE_COL
		self.view = BrowserTreeView(model)
		window = gtk.ScrolledWindow()
		window.set_policy(gtk.POLICY_AUTOMATIC, gtk.POLICY_AUTOMATIC)
		window.add(self.view)
		self.vbox.add(window)

		cell_renderer = gtk.CellRendererText()
		column = gtk.TreeViewColumn('_date_', cell_renderer, text=1)
		self.view.append_column(column)
		self.view.set_headers_visible(False)
		self.view.connect('row-activated',
			lambda *a: self.response(gtk.RESPONSE_OK) )

		## Add Calendar widget
		from zim.plugins.calendar import Calendar # FIXME put this in zim.gui.widgets

		self.calendar_expander = gtk.expander_new_with_mnemonic('<b>'+_("_Calendar")+'</b>')
			# T: expander label in "insert date" dialog
		self.calendar_expander.set_use_markup(True)
		self.calendar_expander.set_expanded(self.uistate['calendar_expanded'])
		self.calendar = Calendar()
		self.calendar.display_options(
			gtk.CALENDAR_SHOW_HEADING |
			gtk.CALENDAR_SHOW_DAY_NAMES |
			gtk.CALENDAR_SHOW_WEEK_NUMBERS )
		self.calendar.connect('day-selected', lambda c: self.set_date(c.get_date()))
		self.calendar_expander.add(self.calendar)
		self.vbox.pack_start(self.calendar_expander, False)

		## Add Link checkbox and Edit button
		self.linkbutton = gtk.CheckButton(_('_Link to date'))
			# T: check box in InsertDate dialog
		self.linkbutton.set_active(self.uistate['linkdate'])
		self.vbox.pack_start(self.linkbutton, False)

		button = gtk.Button(stock=gtk.STOCK_EDIT)
		button.connect('clicked', self.on_edit)
		self.action_area.add(button)
		self.action_area.reorder_child(button, 1)

		## Setup data
		self.load_file()
		self.set_date(self.date)

	def load_file(self):
		lastused = None
		model = self.view.get_model()
		model.clear()
		for line in config_file('dates.list'):
			line = line.strip()
			if not line or line.startswith('#'): continue
			try:
				format = line
				iter = model.append((format, format))
				if format == self.uistate['lastusedformat']:
					lastused = iter
			except:
				logger.exception('Could not parse date: %s', line)

		if not lastused is None:
			path = model.get_path(lastused)
			self.view.get_selection().select_path(path)

	def set_date(self, date):
		self.date = date

		def update_date(model, path, iter):
			format = model[iter][self.FORMAT_COL]
			try:
				string = date.strftime(format)
			except ValueError:
				string = 'INVALID: ' + format
			model[iter][self.DATE_COL] = string

		model = self.view.get_model()
		model.foreach(update_date)

		link = date.strftime('%Y-%m-%d') # YYYY-MM-DD
		self.link = self.ui.notebook.suggest_link(self.ui.page, link)
		self.linkbutton.set_sensitive(not self.link is None)

	#def run(self):
		#self.view.grab_focus()
		#Dialog.run(self)

	def save_uistate(self):
		model, iter = self.view.get_selection().get_selected()
		format = model[iter][self.FORMAT_COL]
		self.uistate['lastusedformat'] = format
		self.uistate['linkdate'] = self.linkbutton.get_active()
		self.uistate['calendar_expanded'] = self.calendar_expander.get_expanded()

	def on_edit(self, button):
		file = config_file('dates.list')
		if self.ui.edit_config_file(file):
			self.load_file()

	def do_response_ok(self):
		model, iter = self.view.get_selection().get_selected()
		text = model[iter][self.DATE_COL]
		if self.link and self.linkbutton.get_active():
			self.buffer.insert_link_at_cursor(text, self.link.name)
		else:
			self.buffer.insert_at_cursor(text)

		return True


class InsertImageDialog(FileDialog):

	def __init__(self, ui, buffer, path, file=None):
		FileDialog.__init__(
			self, ui, _('Insert Image'), gtk.FILE_CHOOSER_ACTION_OPEN)
			# T: Dialog title
		self.buffer = buffer
		self.path = path
		self.add_filter_images()

		self.uistate.setdefault('attach_inserted_images', False)
		checkbox = gtk.CheckButton(_('Attach image first'))
			# T: checkbox in the "Insert Image" dialog
		checkbox.set_active(self.uistate['attach_inserted_images'])
		self.filechooser.set_extra_widget(checkbox)
		self.uistate.setdefault('last_image_folder','~')
		self.filechooser.set_current_folder(self.uistate['last_image_folder'])

		if file:
			self.set_file(file)

	def do_response_ok(self):
		file = self.get_file()
		if file is None: return False

		if not gtk.gdk.pixbuf_get_file_info(file.path):
			ErrorDialog(self, _('File type not supported: %s' % file.get_mimetype())).run()
				# T: Error message when trying to insert a not supported file as image
			return False

		checkbox = self.filechooser.get_extra_widget()
		self.uistate['attach_inserted_images'] = checkbox.get_active()
		self.uistate['last_image_folder'] = self.filechooser.get_current_folder()
		if self.uistate['attach_inserted_images']:
			# Similar code in zim.gui.AttachFileDialog
			dir = self.ui.notebook.get_attachments_dir(self.path)
			if not file.dir == dir:
				file = self.ui.do_attach_file(self.path, file)
				if file is None:
					return False # Cancelled overwrite dialog

		src = self.ui.notebook.relative_filepath(file, self.path) or file.uri
		self.buffer.insert_image_at_cursor(file, src)
		return True


class EditImageDialog(Dialog):

	def __init__(self, ui, buffer, path):
		Dialog.__init__(self, ui, _('Edit Image')) # T: Dialog title
		self.buffer = buffer
		self.path = path

		iter = buffer.get_iter_at_mark(buffer.get_insert())
		image_data = self.buffer.get_image_data(iter)
		if image_data is None:
			iter.backward_char()
			image_data = self.buffer.get_image_data(iter)
			assert image_data, 'No image found'
		self._image_data = image_data.copy()
		self._iter = iter.get_offset()

		src = image_data['src']
		if '?' in src:
			i = src.find('?')
			src = src[:i]

		self.add_form( [
			('file', 'image', _('Location')), # T: Input in 'edit image' dialog
			('width', 'int', _('Width'), (0, 1)), # T: Input in 'edit image' dialog
			('height', 'int', _('Height'), (0, 1)) # T: Input in 'edit image' dialog
		],
			{'file': src}
			# range for width and height are set in set_ranges()
		)
		self.form.widgets['file'].set_use_relative_paths(ui.notebook, path)
			# Show relative paths

		reset_button = gtk.Button(_('_Reset Size'))
			# T: Button in 'edit image' dialog
		hbox = gtk.HBox()
		hbox.pack_end(reset_button, False)
		self.vbox.add(hbox)

		reset_button.connect_object('clicked',
			self.__class__.reset_dimensions, self)
		#~ self.form.widgets['file'].connect_object('activate',
			#~ self.__class__.reset_dimensions, self)
		self.form.widgets['width'].connect_object('value-changed',
			self.__class__.do_width_changed, self)
		self.form.widgets['height'].connect_object('value-changed',
			self.__class__.do_height_changed, self)

		# Init ranges based on original
		self.reset_dimensions()

		# Set current scale if any
		if 'width' in image_data:
			self.form.widgets['width'].set_value(int(image_data['width']))
		elif 'height' in image_data:
			self.form.widgets['height'].set_value(int(image_data['height']))

	def reset_dimensions(self):
		self._image_data.pop('width', None)
		self._image_data.pop('height', None)
		width = self.form.widgets['width']
		height = self.form.widgets['height']
		file = self.form['file']
		try:
			info, w, h = gtk.gdk.pixbuf_get_file_info(file.path)
		except:
			logger.warn('Could not get size for image: %s', file.path)
			width.set_sensitive(False)
			height.set_sensitive(False)
		else:
			width.set_sensitive(True)
			height.set_sensitive(True)
			self._block = True
			width.set_range(0, 4*w)
			width.set_value(w)
			height.set_range(0, 4*w)
			height.set_value(h)
			self._block = False
			self._ratio = float(w)/ h

	def do_width_changed(self):
		if self._block: return
		self._image_data.pop('height', None)
		self._image_data['width'] = int(self.form['width'])
		h = int(float(self._image_data['width']) / self._ratio)
		self._block = True
		self.form['height'] = h
		self._block = False

	def do_height_changed(self):
		if self._block: return
		self._image_data.pop('width', None)
		self._image_data['height'] = int(self.form['height'])
		w = int(self._ratio * float(self._image_data['height']))
		self._block = True
		self.form['width'] = w
		self._block = False

	def do_response_ok(self):
		file = self.form['file']
		attrib = self._image_data
		attrib['src'] = self.ui.notebook.relative_filepath(file, self.path) or file.uri

		iter = self.buffer.get_iter_at_offset(self._iter)
		bound = iter.copy()
		bound.forward_char()
		with self.buffer.user_action:
			self.buffer.delete(iter, bound)
			self.buffer.insert_image_at_cursor(file, **attrib)
		return True


class InsertTextFromFileDialog(FileDialog):

	def __init__(self, ui, buffer):
		FileDialog.__init__(
			self, ui, _('Insert Text From File'), gtk.FILE_CHOOSER_ACTION_OPEN)
			# T: Dialog title
		self.buffer = buffer

	def do_response_ok(self):
		file = self.get_file()
		if file is None: return False
		parser = get_format('plain').Parser()
		tree = parser.parse(file.readlines())
		self.buffer.insert_parsetree_at_cursor(tree)
		return True


class InsertLinkDialog(Dialog):

	def __init__(self, ui, pageview):
		self.pageview = pageview
		href, text = self._get_link_from_buffer()

		if href: title = _('Edit Link') # T: Dialog title
		else: title = _('Insert Link') # T: Dialog title

		Dialog.__init__(self, ui, title,
			button=(_('_Link'), 'zim-link') )  # T: Dialog button

		self.add_form([
			('href', 'link', _('Link to'), pageview.page), # T: Input in 'insert link' dialog
			('text', 'string', _('Text')) # T: Input in 'insert link' dialog
		], {
			'href': href,
			'text': text,
		} )

		# Hook text entry to copy text from link when apropriate
		self.form.widgets['href'].connect('changed', self.on_href_changed)
		self.form.widgets['text'].connect('changed', self.on_text_changed)
		if self._selection_bounds or (text and text != href):
			self._copy_text = False
		else:
			self._copy_text = True

	def _get_link_from_buffer(self):
		# Get link and text from the text buffer
		href, text = '', ''

		buffer = self.pageview.view.get_buffer()
		if not buffer.get_has_selection():
			link = buffer.select_link()
			if link:
				href = link['href']
			else:
				self.pageview.autoselect()

		if buffer.get_has_selection():
			start, end = buffer.get_selection_bounds()
			text = buffer.get_text(start, end)
			self._selection_bounds = (start.get_offset(), end.get_offset())
				# Interaction in the dialog causes buffer to loose selection
				# maybe due to clipboard focus !??
				# Anyway, need to remember bounds ourselves.
			if not href:
				href = text
		else:
			self._selection_bounds = None

		return href, text

	def on_href_changed(self, o):
		# Check if we can also update text
		if not self._copy_text: return

		self._copy_text = False # block on_text_changed()
		self.form['text'] = self.form['href']
		self._copy_text = True

	def on_text_changed(self, o):
		# Check if we should stop updating text
		if not self._copy_text: return

		self._copy_text = self.form['href'] == self.form['text']

	def do_response_ok(self):
		href = self.form['href']
		if not href:
			self.form.widgets['href'].set_input_valid(False)
			return False

		type = link_type(href)
		if type == 'file':
			# Try making the path relative
			file = self.form.widgets['href'].get_file()
			page = self.pageview.page
			notebook = self.ui.notebook
			href = notebook.relative_filepath(file, page) or file.uri

		text = self.form['text'] or href

		buffer = self.pageview.view.get_buffer()
		with buffer.user_action:
			if self._selection_bounds:
				start, end = map(
					buffer.get_iter_at_offset, self._selection_bounds)
				buffer.delete(start, end)
			buffer.insert_link_at_cursor(text, href)

		return True


class FindWidget(object):
	'''Base class for FindBar and FindAndReplaceDialog'''

	def __init__(self, textview):
		self.textview = textview

		self.find_entry = InputEntry()
		self.find_entry.connect_object(
			'changed', self.__class__.on_find_entry_changed, self)
		self.find_entry.connect_object(
			'activate', self.__class__.on_find_entry_activate, self)

		self.next_button = Button(_('_Next'), gtk.STOCK_GO_FORWARD)
			# T: button in find bar and find & replace dialog
		self.next_button.connect_object(
			'clicked', self.__class__.find_next, self)
		self.next_button.set_sensitive(False)

		self.previous_button = Button(_('_Previous'), gtk.STOCK_GO_BACK)
			# T: button in find bar and find & replace dialog
		self.previous_button.connect_object(
			'clicked', self.__class__.find_previous, self)
		self.previous_button.set_sensitive(False)

		self.case_option_checkbox = gtk.CheckButton(_('Match _case'))
			# T: checkbox option in find bar and find & replace dialog
		self.case_option_checkbox.connect_object(
			'toggled', self.__class__.on_find_entry_changed, self)

		self.word_option_checkbox = gtk.CheckButton(_('Whole _word'))
			# T: checkbox option in find bar and find & replace dialog
		self.word_option_checkbox.connect_object(
			'toggled', self.__class__.on_find_entry_changed, self)

		self.regex_option_checkbox = gtk.CheckButton(_('_Regular expression'))
			# T: checkbox option in find bar and find & replace dialog
		self.regex_option_checkbox.connect_object(
			'toggled', self.__class__.on_find_entry_changed, self)

		self.highlight_checkbox = gtk.CheckButton(_('_Highlight'))
			# T: checkbox option in find bar and find & replace dialog
		self.highlight_checkbox.connect_object(
			'toggled', self.__class__.on_highlight_toggled, self)

	@property
	def _flags(self):
		flags = 0
		if self.case_option_checkbox.get_active():
			flags = flags | FIND_CASE_SENSITIVE
		if self.word_option_checkbox.get_active():
			flags = flags | FIND_WHOLE_WORD
		if self.regex_option_checkbox.get_active():
			flags = flags | FIND_REGEX
		return flags

	def set_from_buffer(self):
		'''Copies settings from last find in the buffer. Uses the
		selected text for find if there is a selection.
		'''
		buffer = self.textview.get_buffer()
		string, flags, highlight = buffer.finder.get_state()
		bounds = buffer.get_selection_bounds()
		if bounds:
			start, end = bounds
			string = start.get_slice(end)
		self.find(string, flags, highlight)

	def on_find_entry_changed(self):
		string = self.find_entry.get_text()
		buffer = self.textview.get_buffer()
		ok = buffer.finder.find(string, flags=self._flags)

		if not string:
			self.find_entry.set_input_valid(True)
		else:
			self.find_entry.set_input_valid(ok)

		for button in (self.next_button, self.previous_button):
			button.set_sensitive(ok)

		if ok:
			self.textview.scroll_to_mark(buffer.get_insert(), 0.3)

	def on_find_entry_activate(self):
		self.on_find_entry_changed()

	def on_highlight_toggled(self):
		highlight = self.highlight_checkbox.get_active()
		buffer = self.textview.get_buffer()
		buffer.finder.set_highlight(highlight)

	def find(self, string, flags=0, highlight=False):
		if string:
			self.find_entry.set_text(string)
		self.case_option_checkbox.set_active(flags & FIND_CASE_SENSITIVE)
		self.word_option_checkbox.set_active(flags & FIND_WHOLE_WORD)
		self.regex_option_checkbox.set_active(flags & FIND_REGEX)
		self.highlight_checkbox.set_active(highlight)

		# Force update
		self.on_find_entry_changed()
		self.on_highlight_toggled()

	def find_next(self):
		buffer = self.textview.get_buffer()
		buffer.finder.find_next()
		self.textview.scroll_to_mark(buffer.get_insert(), 0.3)
		self.textview.grab_focus()

	def find_previous(self):
		buffer = self.textview.get_buffer()
		buffer.finder.find_previous()
		self.textview.scroll_to_mark(buffer.get_insert(), 0.3)
		self.textview.grab_focus()


class FindBar(FindWidget, gtk.HBox):

	# TODO use smaller buttons ?

	def __init__(self, textview):
		gtk.HBox.__init__(self, spacing=5)
		FindWidget.__init__(self, textview)

		self.pack_start(gtk.Label(_('Find')+': '), False)
			# T: label for input in find bar on bottom of page
		self.pack_start(self.find_entry, False)
		self.pack_start(self.previous_button, False)
		self.pack_start(self.next_button, False)
		if ui_environment['smallscreen']:
			# E.g. Maemo Nxx0 devices have not enough space for so many
			# widgets, so let's put options in a menu button.
			# FIXME need to rewrite this hack to integrate nicely with
			# the FindWidget base class
			# FIXME ideally behavior would switch on the fly based on
			# actual screensize - we can detect when these widgets
			# fit or not by using "x_size, y_size = mywidget.window.get_size()"
			# or "mywidget.get_allocation().width" to get the widgets and window size
			# and probably re-draw when the screensize or windowsize changes
			# by listening to window resize events.
			# Alternatively we can always put options in this menu
			menu = gtk.Menu()
			item = gtk.CheckMenuItem(self.case_option_checkbox.get_label())
			item.connect('toggled',
				lambda sender, me: me.case_option_checkbox.set_active(sender.get_active()), self)
			menu.append(item)
			item = gtk.CheckMenuItem(self.highlight_checkbox.get_label())
			item.connect('toggled',
				lambda sender, me: me.highlight_checkbox.set_active(sender.get_active()),self)
			menu.append(item)
			if ui_environment['platform'] == 'maemo':
				# maemo UI convention: up arrow button with no label
				button = MenuButton('', menu)
			else:
				button = MenuButton(_('Options'), menu) # T: Options button
			self.pack_start(button, False)
		else:
			self.pack_start(self.case_option_checkbox, False)
			self.pack_start(self.highlight_checkbox, False)

		close_button = IconButton(gtk.STOCK_CLOSE, relief=False)
		close_button.connect_object('clicked', self.__class__.hide, self)
		self.pack_end(close_button, False)

	def grab_focus(self):
		self.find_entry.grab_focus()

	def show(self):
		self.set_no_show_all(False)
		self.show_all()

	def hide(self):
		gtk.HBox.hide(self)
		self.set_no_show_all(True)
		buffer = self.textview.get_buffer()
		buffer.finder.set_highlight(False)

	def on_find_entry_activate(self):
		self.on_find_entry_changed()
		self.textview.grab_focus()

	def do_key_press_event(self, event):
		if event.keyval == KEYVAL_ESC:
			self.hide()
			return True
		else:
			return gtk.HBox.do_key_press_event(self, event)

# Need to register classes defining gobject signals
gobject.type_register(FindBar)


class FindAndReplaceDialog(FindWidget, Dialog):

	def __init__(self, ui, textview):
		Dialog.__init__(self, ui,
			_('Find and Replace'), buttons=gtk.BUTTONS_CLOSE) # T: Dialog title
		FindWidget.__init__(self, textview)

		hbox = gtk.HBox(spacing=12)
		hbox.set_border_width(12)
		self.vbox.add(hbox)

		vbox = gtk.VBox(spacing=5)
		hbox.pack_start(vbox, False)

		label = gtk.Label(_('Find what')+': ')
			# T: input label in find & replace dialog
		label.set_alignment(0.0, 0.5)
		vbox.add(label)
		vbox.add(self.find_entry)
		vbox.add(self.case_option_checkbox)
		vbox.add(self.word_option_checkbox)
		vbox.add(self.regex_option_checkbox)
		vbox.add(self.highlight_checkbox)

		label = gtk.Label(_('Replace with')+': ')
			# T: input label in find & replace dialog
		label.set_alignment(0.0, 0.5)
		vbox.add(label)
		self.replace_entry = InputEntry()
		vbox.add(self.replace_entry)

		self.bbox = gtk.VButtonBox()
		hbox.add(self.bbox)
		self.bbox.add(self.next_button)
		self.bbox.add(self.previous_button)

		replace_button = Button(_('_Replace'), gtk.STOCK_FIND_AND_REPLACE)
			# T: Button in search & replace dialog
		replace_button.connect_object('clicked', self.__class__.replace, self)
		self.bbox.add(replace_button)

		all_button = Button(_('Replace _All'), gtk.STOCK_FIND_AND_REPLACE)
			# T: Button in search & replace dialog
		all_button.connect_object('clicked', self.__class__.replace_all, self)
		self.bbox.add(all_button)

	def replace(self):
		string = self.replace_entry.get_text()
		buffer = self.textview.get_buffer()
		buffer.finder.replace(string)
		buffer.finder.find_next()

	def replace_all(self):
		string = self.replace_entry.get_text()
		buffer = self.textview.get_buffer()
		buffer.finder.replace_all(string)


class WordCountDialog(Dialog):

	def __init__(self, pageview):
		Dialog.__init__(self, pageview.ui,
			_('Word Count'), buttons=gtk.BUTTONS_CLOSE) # T: Dialog title
		self.set_resizable(False)

		def count(buffer, bounds):
			start, end = bounds
			lines = end.get_line() - start.get_line() + 1
			chars = end.get_offset() - start.get_offset()
			iter = start.copy()
			words = 0
			while iter.compare(end) < 0:
				if iter.forward_word_end():
					words += 1
				elif iter.compare(end) == 0:
					# When end is end of buffer forward_end_word returns False
					words += 1
					break
				else:
					break
			return lines, words, chars

		buffer = pageview.view.get_buffer()
		buffercount = count(buffer, buffer.get_bounds())
		insert = buffer.get_iter_at_mark(buffer.get_insert())
		start = buffer.get_iter_at_line(insert.get_line())
		end = start.copy()
		end.forward_line()
		paracount = count(buffer, (start, end))
		if buffer.get_has_selection():
			selectioncount = count(buffer, buffer.get_selection_bounds())
		else:
			selectioncount = (0, 0, 0)

		table = gtk.Table(3, 4)
		table.set_row_spacings(5)
		table.set_col_spacings(12)
		self.vbox.add(table)

		plabel = gtk.Label(_('Page')) # T: label in word count dialog
		alabel = gtk.Label(_('Paragraph')) # T: label in word count dialog
		slabel = gtk.Label(_('Selection')) # T: label in word count dialog
		wlabel = gtk.Label('<b>'+_('Words')+'</b>:') # T: label in word count dialog
		llabel = gtk.Label('<b>'+_('Lines')+'</b>:') # T: label in word count dialog
		clabel = gtk.Label('<b>'+_('Characters')+'</b>:') # T: label in word count dialog

		for label in (wlabel, llabel, clabel):
			label.set_use_markup(True)
			label.set_alignment(0.0, 0.5)

		# Heading
		table.attach(plabel, 1,2, 0,1)
		table.attach(alabel, 2,3, 0,1)
		table.attach(slabel, 3,4, 0,1)

		# Lines
		table.attach(llabel, 0,1, 1,2)
		table.attach(gtk.Label(str(buffercount[0])), 1,2, 1,2)
		table.attach(gtk.Label(str(paracount[0])), 2,3, 1,2)
		table.attach(gtk.Label(str(selectioncount[0])), 3,4, 1,2)

		# Words
		table.attach(wlabel, 0,1, 2,3)
		table.attach(gtk.Label(str(buffercount[1])), 1,2, 2,3)
		table.attach(gtk.Label(str(paracount[1])), 2,3, 2,3)
		table.attach(gtk.Label(str(selectioncount[1])), 3,4, 2,3)

		# Characters
		table.attach(clabel, 0,1, 3,4)
		table.attach(gtk.Label(str(buffercount[2])), 1,2, 3,4)
		table.attach(gtk.Label(str(paracount[2])), 2,3, 3,4)
		table.attach(gtk.Label(str(selectioncount[2])), 3,4, 3,4)<|MERGE_RESOLUTION|>--- conflicted
+++ resolved
@@ -1615,12 +1615,8 @@
 						bound = end.copy() # just to be sure..
 						break
 
-<<<<<<< HEAD
 				# But limit slice to first pixbuf or any embeddded widget
-=======
-				# But limit slice to first pixbuf
-				# FUTURE: also limit slice to any embedded widget
->>>>>>> f34a9a23
+
 				text = iter.get_slice(bound)
 				if text.startswith(PIXBUF_CHR):
 					text = text[1:] # special case - we see this char, but get_pixbuf already returned None, so skip it
