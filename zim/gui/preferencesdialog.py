# -*- coding: utf-8 -*-

# Copyright 2009 Jaap Karssenberg <jaap.karssenberg@gmail.com>

import pango
import gtk
import logging

import zim.plugins
from zim.gui.widgets import Dialog, Button, BrowserTreeView, \
	ScrolledWindow, ScrolledTextView, InputForm, input_table_factory
from zim.gui.pageview import PageView


logger = logging.getLogger('zim.gui.preferencesdialog')


# define section labels here so xgettext can fing them
_label = _('Interface') # T: Tab in preferences dialog
_label = _('Editing') # T: Tab in preferences dialog


class PreferencesDialog(Dialog):
	'''Preferences dialog consisting of tabs with various options and
	a tab with plugins. Options are not defined here, but need to be
	registered using GtkInterface.register_preferences().
	'''

<<<<<<< HEAD
	OTHER_APP = _('Other Application') + '...'
		# T: label to pop dialog with more applications in 'open with' menu

	def __init__(self, ui, default_tab=None, select_plugin=None):
=======
	def __init__(self, ui):
>>>>>>> e06d8cd2
		Dialog.__init__(self, ui, _('Preferences')) # T: Dialog title
		gtknotebook = gtk.Notebook()
		self.vbox.add(gtknotebook)
		# saves a list of loaded plugins to be used later
		self.p_save_loaded = [p.__class__ for p in self.ui.plugins]

		# Dynamic tabs
		self.forms = {}
		for category, preferences in ui.preferences_register.items():
			vbox = gtk.VBox()
			index = gtknotebook.append_page(vbox, gtk.Label(_(category)))
			# From GTK Doc: Note that due to historical reasons, GtkNotebook refuses
			# to switch to a page unless the child widget is visible.
			vbox.show()
			if category == default_tab: gtknotebook.set_current_page(index)

			fields = []
			values = {}
			sections = {}
			for p in preferences:
				if len(p) == 4:
					section, key, type, label = p
					fields.append((key, type, label))
				else:
					section, key, type, label, check = p
					fields.append((key, type, label, check))

				values[key] = ui.preferences[section][key]
				sections[key] = section

			form = InputForm(fields, values)
			form.preferences_sections = sections
			vbox.pack_start(form, False)
			self.forms[category] = form

			if category == 'Interface':
				self._add_font_selection(form)

		# Styles tab
		#~ gtknotebook.append_page(StylesTab(self), gtk.Label('Styles'))

		# Keybindings tab
		#~ gtknotebook.append_page(KeyBindingsTab(self), gtk.Label('Key bindings'))

<<<<<<< HEAD
		# Applications tab
		vbox = gtk.VBox()
		index = gtknotebook.append_page(vbox, gtk.Label(_('Applications')))
				# T: Heading in preferences dialog
		
		vbox.show() 
		if default_tab == 'Applications': gtknotebook.set_current_page(index)
		
		form = InputForm( (
			('file_browser', 'choice', _('File browser'), ()),
				# T: Input for application type in preferences dialog
			('web_browser', 'choice', _('Web browser'), ()),
				# T: Input for application type in preferences dialog
			('email_client', 'choice', _('Email client'), ()),
				# T: Input for application type in preferences dialog
			('text_editor', 'choice', _('Text Editor'), ()),
				# T: Input for application type in preferences dialog
		) )
		for type, widget in form.widgets.items():
			self._append_applications(type, widget)

		vbox.pack_start(form, False)
		self.applicationsform = form

=======
>>>>>>> e06d8cd2
		# Plugins tab
		plugins_tab = PluginsTab(self)
		index = gtknotebook.append_page(plugins_tab, gtk.Label(_('Plugins')))
				# T: Heading in preferences dialog
		plugins_tab.show()
		print default_tab, index
		if default_tab == "Plugins":
			gtknotebook.set_current_page(index)
			if not select_plugin is None: plugins_tab.select_plugin(select_plugin)
		
	def _add_font_selection(self, table):
		# need to hardcode this, cannot register it as a preference
		table.add_inputs( (
			('use_custom_font', 'bool', _('Use a custom font')),
			# T: option in preferences dialog
		) )
		table.preferences_sections['use_custom_font'] = 'GtkInterface'

		self.fontbutton = gtk.FontButton()
		self.fontbutton.set_use_font(True) # preview in button
		self.fontbutton.set_sensitive(False)
		try:
			font = PageView.style['TextView']['font']
			if font:
				self.fontbutton.set_font_name(font)
				self.fontbutton.set_sensitive(True)
				table['use_custom_font'] = True
		except KeyError:
			pass

		table.widgets['use_custom_font'].connect('toggled',
			lambda o: self.fontbutton.set_sensitive(o.get_active()) )

		self.fontbutton.set_size_request(100, -1)
		input_table_factory(((None, self.fontbutton),), table)

	def do_response_ok(self):
		# Get dynamic tabs
		for form in self.forms.values():
			for key, value in form.items():
				section = form.preferences_sections[key]
				self.ui.preferences[section][key] = value

		# Set font - special case, consider it a HACK
		custom = self.ui.preferences['GtkInterface'].pop('use_custom_font')
		if custom:
			font = self.fontbutton.get_font_name()
		else:
			font = None
		PageView.style['TextView']['font'] = font
		PageView.style.write()

		# Save all
		self.ui.save_preferences()
		return True

	def do_response_cancel(self):
		# Obtain an updated list of loaded plugins
		now_loaded = [p.__class__ for p in self.ui.plugins]

		# Restore previous situation if the user changed something
		# in this dialog session
		for name in zim.plugins.list_plugins():
			try:
				klass = zim.plugins.get_plugin(name)
			except:
				continue

			activatable = klass.check_dependencies_ok()

			if klass in self.p_save_loaded and activatable and klass not in now_loaded:
				self.ui.load_plugin(klass.plugin_key)
			elif klass not in self.p_save_loaded and klass in now_loaded:
				self.ui.unload_plugin(klass.plugin_key)

		self.ui.save_preferences()
		return True

class PluginsTab(gtk.HBox):

	def __init__(self, dialog):
		gtk.HBox.__init__(self, spacing=12)
		self.set_border_width(5)
		self.dialog = dialog

		treeview = PluginsTreeView(self.dialog.ui)
		treeview.connect('row-activated', self.do_row_activated)
		swindow = ScrolledWindow(treeview, hpolicy=gtk.POLICY_NEVER)
		self.pack_start(swindow, False)
<<<<<<< HEAD
		swindow.add(treeview)
		self.treeview = treeview # for select_plugin() method
		
=======

>>>>>>> e06d8cd2
		vbox = gtk.VBox()
		self.add(vbox)

		# Textview with scrollbars to show plugins info. Required by small screen devices
		swindow, textview = ScrolledTextView()
		textview.set_cursor_visible(False)
		self.textbuffer = textview.get_buffer()
		self.textbuffer.create_tag('bold', weight=pango.WEIGHT_BOLD)
		self.textbuffer.create_tag('red', foreground='#FF0000')
		vbox.pack_start(swindow, True)

		hbox = gtk.HBox(spacing=5)
		vbox.pack_end(hbox, False)

		self.plugin_help_button = \
			Button(stock=gtk.STOCK_HELP, label=_('_More')) # T: Button in plugin tab
		self.plugin_help_button.connect('clicked', self.on_help_button_clicked)
		hbox.pack_start(self.plugin_help_button, False)

		self.configure_button = \
			Button(stock=gtk.STOCK_PREFERENCES, label=_('C_onfigure')) # T: Button in plugin tab
		self.configure_button.connect('clicked', self.on_configure_button_clicked)
		hbox.pack_start(self.configure_button, False)

		self.do_row_activated(treeview, (0,), 0)

	def do_row_activated(self, treeview, path, col):
		active = treeview.get_model()[path][0]
		name = treeview.get_model()[path][2]
		klass = treeview.get_model()[path][3]
		self._klass = klass
		logger.debug('Loading description for "%s"', name)

		# Insert plugin info into textview with proper formatting
		self.textbuffer.delete(*self.textbuffer.get_bounds()) # clear
		self.textbuffer.insert_with_tags_by_name(
			self.textbuffer.get_end_iter(),
			_('Name') + '\n', 'bold') # T: Heading in plugins tab of preferences dialog
		self.textbuffer.insert(
			self.textbuffer.get_end_iter(),
			klass.plugin_info['name'].strip() + '\n\n')
		self.textbuffer.insert_with_tags_by_name(
			self.textbuffer.get_end_iter(),
			_('Description') + '\n', 'bold') # T: Heading in plugins tab of preferences dialog
		self.textbuffer.insert(
			self.textbuffer.get_end_iter(),
			klass.plugin_info['description'].strip() + '\n\n')
		self.textbuffer.insert_with_tags_by_name(
			self.textbuffer.get_end_iter(),
			_('Dependencies') + '\n', 'bold') # T: Heading in plugins tab of preferences dialog

		# Construct dependency list, missing dependencies are marked red
		check, dependencies = klass.check_dependencies()
		if not(dependencies):
			self.textbuffer.insert(
				self.textbuffer.get_end_iter(),
				_('No dependencies') + '\n') # T: label in plugin info in preferences dialog
		else:
			for dependency in dependencies:
				text, ok, required = dependency
				if ok:
					self.textbuffer.insert(
						self.textbuffer.get_end_iter(),
						u'\u2022 ' + text + ' - ' + _('OK') + '\n') # T: dependency is OK
				elif required:
					self.textbuffer.insert_with_tags_by_name(
						self.textbuffer.get_end_iter(),
						u'\u2022 ' + text +' - ' + _('Failed') + '\n', 'red') # T: dependency failed
				else:
					self.textbuffer.insert(
						self.textbuffer.get_end_iter(),
						u'\u2022 ' + text +' - ' + _('Failed') # T: dependency failed
							+ ' ' + _('Optional') + '\n') # T: optional dependency

		self.textbuffer.insert_with_tags_by_name(
			self.textbuffer.get_end_iter(),
			'\n' + _('Author') + '\n', 'bold') # T: Heading in plugins tab of preferences dialog
		self.textbuffer.insert(
			self.textbuffer.get_end_iter(),
			klass.plugin_info['author'].strip())

		self.configure_button.set_sensitive(active and bool(klass.plugin_preferences))
		self.plugin_help_button.set_sensitive('help' in klass.plugin_info)

	def on_help_button_clicked(self, button):
		self.dialog.ui.show_help(self._klass.plugin_info['help'])

	def on_configure_button_clicked(self, button):
		PluginConfigureDialog(self.dialog, self._klass).run()
	
	def select_plugin(self, name):
		model = self.treeview.get_model()
		def find(model, path, iter):
			if model[iter][2] == name:
				self.treeview.scroll_to_cell(path)
				self.treeview.set_cursor(path)
				self.do_row_activated(self.treeview, path, 0)
				return True;
			return False # keep the foreach going
		model.foreach(find)

class PluginsTreeModel(gtk.ListStore):

	def __init__(self, ui):
		#columns are: loaded, activatable, name, plugin instance
		gtk.ListStore.__init__(self, bool, bool, str, object)
		self.ui = ui
		loaded = [p.__class__ for p in self.ui.plugins]
		klasses = []
		for name in zim.plugins.list_plugins():
			try:
				klass = zim.plugins.get_plugin(name)
				klasses.append(klass)
			except:
				logger.exception('Could not load plugin %s', name)
				continue

		klasses.sort(key=lambda k: k.plugin_info['name'])

		for klass in klasses:
			isloaded = klass in loaded
			try:
				activatable = klass.check_dependencies_ok()
			except:
				logger.exception('Could not load plugin %s', name)
				continue
			else:
				self.append((isloaded, activatable, klass.plugin_info['name'], klass))


	def do_toggle_path(self, path):
		loaded, activatable, name, klass = self[path]
		if not activatable:
			return

		if loaded:
			self.ui.unload_plugin(klass.plugin_key)
			self[path][0] = False
		else:
			plugin = self.ui.load_plugin(klass.plugin_key)
			print "GOT", plugin
			self[path][0] = (plugin is not None)
				# TODO pop error dialog if failed to load


class PluginsTreeView(BrowserTreeView):

	def __init__(self, ui):
		BrowserTreeView.__init__(self)

		model = PluginsTreeModel(ui)
		self.set_model(model)

		cellrenderer = gtk.CellRendererToggle()
		cellrenderer.connect('toggled', lambda o, p: model.do_toggle_path(p))
		self.append_column(
			gtk.TreeViewColumn(_('Enabled'), cellrenderer, active=0, activatable=1))
			# T: Column in plugin tab
		self.append_column(
			gtk.TreeViewColumn(_('Plugin'), gtk.CellRendererText(), text=2))
			# T: Column in plugin tab


class PluginConfigureDialog(Dialog):

	def __init__(self, dialog, klass):
		Dialog.__init__(self, dialog, _('Configure Plugin')) # T: Dialog title
		self.ui = dialog.ui

		classes = [p.__class__ for p in self.ui.plugins]
		i = classes.index(klass)
		self.plugin = self.ui.plugins[i]

		label = gtk.Label()
		label.set_markup(
			'<b>'+_('Options for plugin %s') % klass.plugin_info['name']+'</b>')
			# T: Heading for 'configure plugin' dialog - %s is the plugin name
		self.vbox.add(label)

		fields = []
		self.preferences = dialog.ui.preferences[klass.__name__]
		for pref in klass.plugin_preferences:
			if len(pref) == 4:
				key, type, label, default = pref
				self.preferences.setdefault(key, default) # just to be sure
			else:
				key, type, label, default, check = pref
				self.preferences.setdefault(key, default, check=check) # just to be sure

			if type in ('int', 'choice'):
				fields.append((key, type, label, check))
			else:
				fields.append((key, type, label))

		self.add_form(fields, self.preferences)

	def do_response_ok(self):
		# First let the plugin receive the changes, then save them.
		# The plugin could do some conversion on the fly (e.g. Path to string)
		self.preferences.update(self.form)
		self.plugin.emit('preferences-changed')
		self.ui.save_preferences()
		return True


class StylesTab(gtk.VBox):

	def __init__(self, dialog):
		gtk.VBox.__init__(self)
		self.add(gtk.Label('TODO add treeview with styles'))


class StylesTreeModel(gtk.ListStore):

	def __init__(self, ui):
		#'weight', 'scale', 'style', 'background', 'foreground', 'strikethrough',
		# 'family', 'wrap-mode', 'indent', 'underline'
		gtk.ListStore.__init__(self, bool, str, object)


class KeyBindingsTab(gtk.VBox):

	def __init__(self, dialog):
		gtk.VBox.__init__(self)
		self.add(gtk.Label('TODO add treeview with accelerators'))

#~ Build editable treeview of menu items + accelerators
#~
#~ Just getting action names does not give menu structure,
#~ so walk the menu.
#~
#~ Menus are containers, have a foreach
#~ Menutitems are bin, can have submenu
#~
#~ Get label using get_child() etc (probably gives a box with icon,
#~ label, accel, etc.)
#~
#~ Test get_submenu(),
#~ if is None: leaf item, get accelerator
#~ elif value: recurs
#~
#~ To get the accelerator:
#~ accel_path = menuitem.get_accel_path() (make sure this is not the mnemonic..)
#~ key, mod = gtk.accel_map_lookup_entry(accel_path)
#~
#~ To get / set accelerator labels in the UI use:
#~ gtk.accelerator_name() to get a name to display
#~
#~ To parse name set by user
#~ gtk.accelerator_parse()
#~ gtk.accelerator_valid()
#~
#~ To change the accelerator:
#~ Maybe first unlock path in accel_map and unlock the actiongroup..
#~ gtk.accel_map.change_entry(accel_path, key, mods, replace=True)
#~ check return value
#~
#~ To get updates for ui use:
#~ gtk.accel_map_get().connect('changed', func(o, accel_path, key, mods))
#~ This way we also get any accelerators that were deleted as result of
#~ replace=True<|MERGE_RESOLUTION|>--- conflicted
+++ resolved
@@ -26,14 +26,7 @@
 	registered using GtkInterface.register_preferences().
 	'''
 
-<<<<<<< HEAD
-	OTHER_APP = _('Other Application') + '...'
-		# T: label to pop dialog with more applications in 'open with' menu
-
 	def __init__(self, ui, default_tab=None, select_plugin=None):
-=======
-	def __init__(self, ui):
->>>>>>> e06d8cd2
 		Dialog.__init__(self, ui, _('Preferences')) # T: Dialog title
 		gtknotebook = gtk.Notebook()
 		self.vbox.add(gtknotebook)
@@ -78,33 +71,6 @@
 		# Keybindings tab
 		#~ gtknotebook.append_page(KeyBindingsTab(self), gtk.Label('Key bindings'))
 
-<<<<<<< HEAD
-		# Applications tab
-		vbox = gtk.VBox()
-		index = gtknotebook.append_page(vbox, gtk.Label(_('Applications')))
-				# T: Heading in preferences dialog
-		
-		vbox.show() 
-		if default_tab == 'Applications': gtknotebook.set_current_page(index)
-		
-		form = InputForm( (
-			('file_browser', 'choice', _('File browser'), ()),
-				# T: Input for application type in preferences dialog
-			('web_browser', 'choice', _('Web browser'), ()),
-				# T: Input for application type in preferences dialog
-			('email_client', 'choice', _('Email client'), ()),
-				# T: Input for application type in preferences dialog
-			('text_editor', 'choice', _('Text Editor'), ()),
-				# T: Input for application type in preferences dialog
-		) )
-		for type, widget in form.widgets.items():
-			self._append_applications(type, widget)
-
-		vbox.pack_start(form, False)
-		self.applicationsform = form
-
-=======
->>>>>>> e06d8cd2
 		# Plugins tab
 		plugins_tab = PluginsTab(self)
 		index = gtknotebook.append_page(plugins_tab, gtk.Label(_('Plugins')))
@@ -114,7 +80,7 @@
 		if default_tab == "Plugins":
 			gtknotebook.set_current_page(index)
 			if not select_plugin is None: plugins_tab.select_plugin(select_plugin)
-		
+
 	def _add_font_selection(self, table):
 		# need to hardcode this, cannot register it as a preference
 		table.add_inputs( (
@@ -190,17 +156,11 @@
 		self.set_border_width(5)
 		self.dialog = dialog
 
-		treeview = PluginsTreeView(self.dialog.ui)
-		treeview.connect('row-activated', self.do_row_activated)
-		swindow = ScrolledWindow(treeview, hpolicy=gtk.POLICY_NEVER)
+		self.treeview = PluginsTreeView(self.dialog.ui)
+		self.treeview.connect('row-activated', self.do_row_activated)
+		swindow = ScrolledWindow(self.treeview, hpolicy=gtk.POLICY_NEVER)
 		self.pack_start(swindow, False)
-<<<<<<< HEAD
-		swindow.add(treeview)
-		self.treeview = treeview # for select_plugin() method
-		
-=======
-
->>>>>>> e06d8cd2
+
 		vbox = gtk.VBox()
 		self.add(vbox)
 
@@ -225,7 +185,7 @@
 		self.configure_button.connect('clicked', self.on_configure_button_clicked)
 		hbox.pack_start(self.configure_button, False)
 
-		self.do_row_activated(treeview, (0,), 0)
+		self.do_row_activated(self.treeview, (0,), 0)
 
 	def do_row_activated(self, treeview, path, col):
 		active = treeview.get_model()[path][0]
@@ -290,7 +250,7 @@
 
 	def on_configure_button_clicked(self, button):
 		PluginConfigureDialog(self.dialog, self._klass).run()
-	
+
 	def select_plugin(self, name):
 		model = self.treeview.get_model()
 		def find(model, path, iter):
