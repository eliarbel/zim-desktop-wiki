--- conflicted
+++ resolved
@@ -390,11 +390,7 @@
 				key, type, label, default, check = pref
 				self.preferences.setdefault(key, default, check=check) # just to be sure
 
-<<<<<<< HEAD
-			if type == 'int':
-=======
 			if type in ('int', 'choice'):
->>>>>>> ddd416f3
 				fields.append((key, type, label, check))
 			else:
 				fields.append((key, type, label))
