--- conflicted
+++ resolved
@@ -657,15 +657,6 @@
 		model = PageTreeStore(index)
 		self.treeview.set_model(model)
 
-<<<<<<< HEAD
-		#~ index.connect('start-update',
-			#~ lambda o: ui.mainwindow.statusbar.push(2, _('Updating index...')) )
-			#~ # T: statusbar message
-		#~ index.connect('end-update',
-			#~ lambda o: ui.mainwindow.statusbar.pop(2) )
-
-=======
->>>>>>> 45b2820f
 		# Connect to ui signals
 		ui.connect('open-page', self.on_open_page)
 		ui.connect('start-index-update', lambda o: self.disconnect_model())
