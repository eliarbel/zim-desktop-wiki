--- conflicted
+++ resolved
@@ -51,12 +51,8 @@
 from zim.notebook import Notebook, Path, PageNotFoundError
 from zim.parsing import link_type
 from zim.signals import ConnectorMixin
-<<<<<<< HEAD
 from zim.notebook.index import IndexNotFoundError
-
-=======
 from zim.actions import action
->>>>>>> 45b2820f
 
 logger = logging.getLogger('zim.gui')
 
