--- conflicted
+++ resolved
@@ -111,7 +111,6 @@
 	return XDG_CACHE_HOME.subdir(('zim', path))
 
 
-<<<<<<< HEAD
 class PageError(Error):
 
 	def __init__(self, path):
@@ -135,10 +134,10 @@
 
 class PageReadOnlyError(Error):
 	_msg = _('Can not modify page: %s') # T: error message for read-only pages
-=======
+
+
 
 _NOTEBOOK_CACHE = weakref.WeakValueDictionary()
->>>>>>> be1e73ff
 
 
 class Notebook(ConnectorMixin, SignalEmitter):
@@ -220,7 +219,7 @@
 
 	@classmethod
 	def new_from_dir(klass, dir):
-		'''Constructore to create a notebook based on a specific
+		'''Constructor to create a notebook based on a specific
 		file system location.
 		Since the file system is an external resource, this method
 		will return unique objects per location and keep (weak)
@@ -231,14 +230,10 @@
 		'''
 		assert isinstance(dir, Dir)
 
-<<<<<<< HEAD
-=======
 		nb = _NOTEBOOK_CACHE.get(dir.uri)
 		if nb:
 			return nb
 
-		from .stores.files import FilesStore
->>>>>>> be1e73ff
 		from .index import Index
 		from .layout import FilesLayout
 
@@ -256,13 +251,9 @@
 		layout = FilesLayout(folder, endofline)
 		index = Index.new_from_file(cache_dir.file('index.db'), layout)
 
-<<<<<<< HEAD
-		return klass(dir, cache_dir, config, folder, layout, index)
-=======
-		nb = klass(dir, cache_dir, config, store, index)
+		nb = klass(dir, cache_dir, config, folder, layout, index)
 		_NOTEBOOK_CACHE[dir.uri] = nb
 		return nb
->>>>>>> be1e73ff
 
 	def __init__(self, dir, cache_dir, config, folder, layout, index):
 		self.dir = dir # TODO remove
