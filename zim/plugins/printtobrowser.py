--- conflicted
+++ resolved
@@ -30,39 +30,7 @@
 		'help': 'Plugins:Print to Browser'
 	}
 
-<<<<<<< HEAD
 	def print_to_file(self, notebook, page):
-		# FIXME - HACK - dump and parse as wiki first to work
-		# around glitches in pageview parsetree dumper
-		# main visibility when copy pasting bullet lists
-		# Same hack in gui clipboard code
-		from zim.notebook import Path, Page
-		from zim.formats import get_format
-		parsetree = page.get_parsetree()
-		dumper = get_format('wiki').Dumper()
-		text = ''.join( dumper.dump(parsetree) ).encode('utf-8')
-		parser = get_format('wiki').Parser()
-		parsetree = parser.parse(text)
-		page = Page(Path(page.name), parsetree=parsetree)
-		#--
-=======
-	def __init__(self, ui):
-		PluginClass.__init__(self, ui)
-		if self.ui.ui_type == 'gtk':
-			self.ui.add_actions(ui_actions, self)
-			self.ui.add_ui(ui_xml, self)
-
-	def print_to_browser(self, page=None):
-		file = self.print_to_file(page)
-		self.ui.open_url('file://%s' % file)
-			# Try to force web browser here - otherwise it goes to the
-			# file browser which can have unexpected results
-
-	def print_to_file(self, page=None):
-		if not page:
-			page = self.ui.page
->>>>>>> fd454953
-
 		file = TmpFile('print-to-browser.html', persistent=True, unique=False)
 		template = zim.templates.get_template('html', 'Print')
 		template.set_linker(StaticLinker('html', notebook, page))
