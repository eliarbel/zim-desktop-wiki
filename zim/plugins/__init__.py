--- conflicted
+++ resolved
@@ -127,7 +127,6 @@
 	def add_toggle_actions(self, actions):
 		'''Define menu toggle actions in the Gtk GUI
 
-<<<<<<< HEAD
 		TODO document how an action tuple looks
 		'''
 		assert self.ui.ui_type == 'gtk'
@@ -140,9 +139,6 @@
 		'''
 		assert self.ui.ui_type == 'gtk'
 		self.ui.add_radio_actions(actions, handler=self, methodname=methodname)
-=======
-	def add_actions():
-		pass
 
 	def toggle_action(self, action, active=None):
 		'''Trigger a toggle action. If 'active' is None it is toggled, else it
@@ -167,5 +163,4 @@
 			action.activate()
 		else:
 			method = getattr(self, 'do_'+name)
-			method(active)
->>>>>>> 713e032a
+			method(active)