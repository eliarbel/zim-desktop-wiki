--- conflicted
+++ resolved
@@ -119,13 +119,10 @@
 			# T: option for plugin preferences
 		('show_h1', 'bool', _('Show the page title heading in the ToC'), False),
 			# T: option for plugin preferences
-<<<<<<< HEAD
 		('include_hr', 'bool', _('Inlcude horizontal lines in the ToC'), True),
-		# T: option for plugin preferences
-=======
+			# T: option for plugin preferences
 		('fontsize', 'int', _('Set ToC fontsize'), 0, (0, 24)),
 			# T: option for plugin preferences
->>>>>>> 73029479
 	)
 	# TODO disable pane setting if not embedded
 
@@ -149,12 +146,11 @@
 			if isinstance(self.tocwidget, SidePaneToC):
 				self.add_sidepane_widget(self.tocwidget, 'pane')
 
-<<<<<<< HEAD
-		self.tocwidget.set_preferences(preferences['show_h1'], preferences['include_hr'])
-=======
-		self.tocwidget.set_show_h1(preferences['show_h1'])
-		self.tocwidget.set_fontsize(preferences['fontsize'])
->>>>>>> 73029479
+		self.tocwidget.set_preferences(
+			preferences['show_h1'],
+			preferences['include_hr'],
+			preferences['fontsize']
+		)
 
 
 TEXT_COL = 0
@@ -285,17 +281,11 @@
 		'changed': (GObject.SignalFlags.RUN_LAST, None, ()),
 	}
 
-<<<<<<< HEAD
-	def __init__(self, pageview, ellipsis, show_h1=False, include_hr=True):
+	def __init__(self, pageview, ellipsis, show_h1=False, include_hr=True, fontsize=0):
 		GObject.GObject.__init__(self)
 		self.show_h1 = show_h1
 		self.include_hr = include_hr
-=======
-	def __init__(self, pageview, ellipsis, show_h1=False, fontsize=0):
-		GObject.GObject.__init__(self)
-		self.show_h1 = show_h1
 		self.fontsize = fontsize
->>>>>>> 73029479
 
 		self.treeview = ToCTreeView(ellipsis, fontsize)
 		self.treeview.connect('row-activated', self.on_heading_activated)
@@ -308,18 +298,13 @@
 		self.pageview = pageview
 		if self.pageview.page:
 			self.load_page(self.pageview.page)
-			
-	def set_fontsize(self, fontsize):
-		if self.fontsize != fontsize:
-			self.fontsize = fontsize
-			self.treeview.set_fontsize(fontsize)
-			if self.pageview.page:
-				self.load_page(self.pageview.page)
-
-	def set_preferences(self, show_h1, include_hr):
-		changed = (show_h1, include_hr) != (self.show_h1, self.include_hr)
+
+	def set_preferences(self, show_h1, include_hr, fontsize):
+		changed = (show_h1, include_hr, fontsize) != (self.show_h1, self.include_hr, self.fontsize)
 		self.show_h1 = show_h1
 		self.include_hr = include_hr
+		self.fontsize = fontsize
+		self.treeview.set_fontsize(fontsize)
 		if changed and self.pageview.page:
 			self.load_page(self.pageview.page)
 
@@ -557,16 +542,8 @@
 
 		self._event_box.show_all()
 
-<<<<<<< HEAD
-	def set_preferences(self, show_h1, include_hr):
-		self.tocwidget.set_preferences(show_h1, include_hr)
-=======
-	def set_show_h1(self, show_h1):
-		self.tocwidget.set_show_h1(show_h1)
-		
-	def set_fontsize(self, fontsize):
-		self.tocwidget.set_fontsize(fontsize)
->>>>>>> 73029479
+	def set_preferences(self, show_h1, include_hr, fontsize):
+		self.tocwidget.set_preferences(show_h1, include_hr, fontsize)
 
 	def disconnect_all(self):
 		self.tocwidget.disconnect_all()
